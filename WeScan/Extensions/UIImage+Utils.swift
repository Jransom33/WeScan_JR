//
//  UIImage+Utils.swift
//  WeScan
//
//  Created by Bobo on 5/25/18.
//  Copyright © 2018 WeTransfer. All rights reserved.
//

import Foundation

extension UIImage {
    /// Creates a UIImage from the specified CIImage.
    static func from(ciImage: CIImage) -> UIImage {
        if let cgImage = CIContext(options: nil).createCGImage(ciImage, from: ciImage.extent) {
            return UIImage(cgImage: cgImage).withFixedOrientation()
        } else {
            return UIImage(ciImage: ciImage, scale: 1.0, orientation: .up).withFixedOrientation()
        }
    }
    
    /// Draws a new cropped and scaled (zoomed in) image.
    ///
    /// - Parameters:
    ///   - point: The center of the new image.
    ///   - scaleFactor: Factor by which the image should be zoomed in.
    ///   - size: The size of the rect the image will be displayed in.
    /// - Returns: The scaled and cropped image.
    func scaledImage(atPoint point: CGPoint, scaleFactor: CGFloat, targetSize size: CGSize) -> UIImage? {
        guard let cgImage = self.cgImage else { return nil }
        
        let scaledSize = CGSize(width: size.width / scaleFactor, height: size.height / scaleFactor)
        let midX = point.x - scaledSize.width / 2.0
        let midY = point.y - scaledSize.height / 2.0
        let newRect = CGRect(x: midX, y: midY, width: scaledSize.width, height: scaledSize.height)
        
        guard let croppedImage = cgImage.cropping(to: newRect) else {
            return nil
        }
        
        return UIImage(cgImage: croppedImage)
    }
<<<<<<< HEAD
    
    /// Scales the image to the specified size in the RGB color space.
    ///
    /// - Parameters:
    ///   - scaleFactor: Factor by which the image should be scaled.
    /// - Returns: The scaled image.
    func scaledImage(scaleFactor: CGFloat) -> UIImage? {
        guard let cgImage = self.cgImage else { return nil }
        
        let customColorSpace = CGColorSpaceCreateDeviceRGB()
        
        let width = CGFloat(cgImage.width) * scaleFactor
        let height = CGFloat(cgImage.height) * scaleFactor
        let bitsPerComponent = cgImage.bitsPerComponent
        let bytesPerRow = cgImage.bytesPerRow
        let bitmapInfo = cgImage.bitmapInfo.rawValue
        
        guard let context = CGContext(data: nil, width: Int(width), height: Int(height), bitsPerComponent: bitsPerComponent, bytesPerRow: bytesPerRow, space: customColorSpace, bitmapInfo: bitmapInfo) else { return nil }
        
        context.interpolationQuality = .high
        context.draw(cgImage, in: CGRect(origin: .zero, size: CGSize(width: width, height: height)))
        
        return context.makeImage().flatMap { UIImage(cgImage: $0) }
    }
    
    /// Returns the data for the image in the PDF format
    func pdfData() -> Data? {
        // Typical Letter PDF page size and margins
        let pageBounds = CGRect(x: 0, y: 0, width: 595, height: 842)
        let margin: CGFloat = 40
        
        let imageMaxWidth = pageBounds.width - (margin * 2)
        let imageMaxHeight = pageBounds.height - (margin * 2)
        
        let image = scaledImage(scaleFactor: size.scaleFactor(forMaxWidth: imageMaxWidth, maxHeight: imageMaxHeight)) ?? self
        let renderer = UIGraphicsPDFRenderer(bounds: pageBounds)

        let data = renderer.pdfData { (ctx) in
            ctx.beginPage()
            
            ctx.cgContext.interpolationQuality = .high

            image.draw(at: CGPoint(x: margin, y: margin))
        }
        
        return data
    }
=======

    /// Function gathered from [here](https://stackoverflow.com/questions/44462087/how-to-convert-a-uiimage-to-a-cvpixelbuffer) to convert UIImage to CVPixelBuffer
    ///
    /// - Returns: new [CVPixelBuffer](apple-reference-documentation://hsVf8OXaJX)
    func pixelBuffer() -> CVPixelBuffer? {
        let attrs = [kCVPixelBufferCGImageCompatibilityKey: kCFBooleanTrue, kCVPixelBufferCGBitmapContextCompatibilityKey: kCFBooleanTrue] as CFDictionary
        var pixelBufferOpt: CVPixelBuffer?
        let status = CVPixelBufferCreate(kCFAllocatorDefault, Int(self.size.width), Int(self.size.height), kCVPixelFormatType_32ARGB, attrs, &pixelBufferOpt)
        guard status == kCVReturnSuccess, let pixelBuffer = pixelBufferOpt else {
            return nil
        }

        CVPixelBufferLockBaseAddress(pixelBuffer, CVPixelBufferLockFlags(rawValue: 0))
        let pixelData = CVPixelBufferGetBaseAddress(pixelBuffer)

        let rgbColorSpace = CGColorSpaceCreateDeviceRGB()
        guard let context = CGContext(data: pixelData, width: Int(self.size.width), height: Int(self.size.height), bitsPerComponent: 8, bytesPerRow: CVPixelBufferGetBytesPerRow(pixelBuffer), space: rgbColorSpace, bitmapInfo: CGImageAlphaInfo.noneSkipFirst.rawValue) else {
          return nil
        }

        context.translateBy(x: 0, y: self.size.height)
        context.scaleBy(x: 1.0, y: -1.0)

        UIGraphicsPushContext(context)
        self.draw(in: CGRect(x: 0, y: 0, width: self.size.width, height: self.size.height))
        UIGraphicsPopContext()
        CVPixelBufferUnlockBaseAddress(pixelBuffer, CVPixelBufferLockFlags(rawValue: 0))

        return pixelBuffer
    }

>>>>>>> a6687233
}<|MERGE_RESOLUTION|>--- conflicted
+++ resolved
@@ -39,7 +39,6 @@
         
         return UIImage(cgImage: croppedImage)
     }
-<<<<<<< HEAD
     
     /// Scales the image to the specified size in the RGB color space.
     ///
@@ -87,8 +86,7 @@
         
         return data
     }
-=======
-
+  
     /// Function gathered from [here](https://stackoverflow.com/questions/44462087/how-to-convert-a-uiimage-to-a-cvpixelbuffer) to convert UIImage to CVPixelBuffer
     ///
     /// - Returns: new [CVPixelBuffer](apple-reference-documentation://hsVf8OXaJX)
@@ -118,6 +116,4 @@
 
         return pixelBuffer
     }
-
->>>>>>> a6687233
 }