// !$*UTF8*$!
{
	archiveVersion = 1;
	classes = {
	};
	objectVersion = 48;
	objects = {

/* Begin PBXBuildFile section */
		74E27858215446C900361812 /* FBSnapshotTestCase.framework in Frameworks */ = {isa = PBXBuildFile; fileRef = 74E27850215446C200361812 /* FBSnapshotTestCase.framework */; };
		74F7D034211ACBD90046AF7E /* CIRectangleDetectorTests.swift in Sources */ = {isa = PBXBuildFile; fileRef = 74F7D033211ACBD90046AF7E /* CIRectangleDetectorTests.swift */; };
		74F7D036211ACBEE0046AF7E /* CaptureSessionTests.swift in Sources */ = {isa = PBXBuildFile; fileRef = 74F7D035211ACBEE0046AF7E /* CaptureSessionTests.swift */; };
		74F7D038211ACBF90046AF7E /* VisionRectangleDetectorTests.swift in Sources */ = {isa = PBXBuildFile; fileRef = 74F7D037211ACBF90046AF7E /* VisionRectangleDetectorTests.swift */; };
		74F7D03A211ACC4B0046AF7E /* UIImageTests.swift in Sources */ = {isa = PBXBuildFile; fileRef = 74F7D039211ACC4B0046AF7E /* UIImageTests.swift */; };
		74F7D03C211ACC6B0046AF7E /* CGAffineTransformTests.swift in Sources */ = {isa = PBXBuildFile; fileRef = 74F7D03B211ACC6B0046AF7E /* CGAffineTransformTests.swift */; };
		74F7D03E211ACC890046AF7E /* AVCaptureVideoOrientationTests.swift in Sources */ = {isa = PBXBuildFile; fileRef = 74F7D03D211ACC890046AF7E /* AVCaptureVideoOrientationTests.swift */; };
		A11C5B9C2046A20C005075FE /* Error.swift in Sources */ = {isa = PBXBuildFile; fileRef = A11C5B9B2046A20C005075FE /* Error.swift */; };
		A11C5CD920495EA1005075FE /* RectangleFeaturesFunnelTests.swift in Sources */ = {isa = PBXBuildFile; fileRef = A11C5CD820495EA1005075FE /* RectangleFeaturesFunnelTests.swift */; };
		A11C5CDB20495EC9005075FE /* AVCaptureVideoOrientation+Utils.swift in Sources */ = {isa = PBXBuildFile; fileRef = A11C5CDA20495EC9005075FE /* AVCaptureVideoOrientation+Utils.swift */; };
		A14089BA204D92EA0009530F /* EditScanCornerView.swift in Sources */ = {isa = PBXBuildFile; fileRef = A14089B9204D92EA0009530F /* EditScanCornerView.swift */; };
		A14089EE204EAA180009530F /* ArrayTests.swift in Sources */ = {isa = PBXBuildFile; fileRef = A14089ED204EAA180009530F /* ArrayTests.swift */; };
		A14089F0204EAC050009530F /* BigRectangle.jpg in Resources */ = {isa = PBXBuildFile; fileRef = A14089EF204EAC040009530F /* BigRectangle.jpg */; };
		A165F67E2044741B002D5ED6 /* ShutterButton.swift in Sources */ = {isa = PBXBuildFile; fileRef = A165F67D2044741B002D5ED6 /* ShutterButton.swift */; };
		A1675BAB2041693A00852865 /* Square.jpg in Resources */ = {isa = PBXBuildFile; fileRef = A1675BAA2041693A00852865 /* Square.jpg */; };
		A1675BAF204178BD00852865 /* ImageFeatureTestHelpers.swift in Sources */ = {isa = PBXBuildFile; fileRef = A1675BAE204178BD00852865 /* ImageFeatureTestHelpers.swift */; };
		A194E96F2042BD77003493E2 /* Rectangle.jpg in Resources */ = {isa = PBXBuildFile; fileRef = A194E96E2042BD77003493E2 /* Rectangle.jpg */; };
		A194E97220431DD7003493E2 /* ReviewViewController.swift in Sources */ = {isa = PBXBuildFile; fileRef = A194E97120431DD7003493E2 /* ReviewViewController.swift */; };
		A1C4DD4E2044ADE600D36684 /* CGRect+Utils.swift in Sources */ = {isa = PBXBuildFile; fileRef = A1C4DD4D2044ADE600D36684 /* CGRect+Utils.swift */; };
		A1C4DD502044B1D500D36684 /* CGRectTests.swift in Sources */ = {isa = PBXBuildFile; fileRef = A1C4DD4F2044B1D500D36684 /* CGRectTests.swift */; };
		A1D4BCBB202C4F3800FCDDEC /* AppDelegate.swift in Sources */ = {isa = PBXBuildFile; fileRef = A1D4BCBA202C4F3800FCDDEC /* AppDelegate.swift */; };
		A1D4BCBD202C4F3800FCDDEC /* HomeViewController.swift in Sources */ = {isa = PBXBuildFile; fileRef = A1D4BCBC202C4F3800FCDDEC /* HomeViewController.swift */; };
		A1D4BCC0202C4F3800FCDDEC /* Main.storyboard in Resources */ = {isa = PBXBuildFile; fileRef = A1D4BCBE202C4F3800FCDDEC /* Main.storyboard */; };
		A1D4BCC2202C4F3800FCDDEC /* Assets.xcassets in Resources */ = {isa = PBXBuildFile; fileRef = A1D4BCC1202C4F3800FCDDEC /* Assets.xcassets */; };
		A1D4BCC5202C4F3800FCDDEC /* LaunchScreen.storyboard in Resources */ = {isa = PBXBuildFile; fileRef = A1D4BCC3202C4F3800FCDDEC /* LaunchScreen.storyboard */; };
		A1D4BCF6202C4F4100FCDDEC /* WeScan.framework in Frameworks */ = {isa = PBXBuildFile; fileRef = A1D4BCED202C4F4100FCDDEC /* WeScan.framework */; };
		A1D4BCFF202C4F4100FCDDEC /* WeScan.h in Headers */ = {isa = PBXBuildFile; fileRef = A1D4BCEF202C4F4100FCDDEC /* WeScan.h */; settings = {ATTRIBUTES = (Public, ); }; };
		A1D4BD02202C4F4100FCDDEC /* WeScan.framework in Frameworks */ = {isa = PBXBuildFile; fileRef = A1D4BCED202C4F4100FCDDEC /* WeScan.framework */; };
		A1D4BD03202C4F4100FCDDEC /* WeScan.framework in Embed Frameworks */ = {isa = PBXBuildFile; fileRef = A1D4BCED202C4F4100FCDDEC /* WeScan.framework */; settings = {ATTRIBUTES = (CodeSignOnCopy, RemoveHeadersOnCopy, ); }; };
		A1D4BD0C202C504F00FCDDEC /* ScannerViewController.swift in Sources */ = {isa = PBXBuildFile; fileRef = A1D4BD0B202C504F00FCDDEC /* ScannerViewController.swift */; };
		A1D4BD0E202C57A400FCDDEC /* CaptureSessionManager.swift in Sources */ = {isa = PBXBuildFile; fileRef = A1D4BD0D202C57A400FCDDEC /* CaptureSessionManager.swift */; };
		A1D4BD15202C6CC000FCDDEC /* Array+Utils.swift in Sources */ = {isa = PBXBuildFile; fileRef = A1D4BD14202C6CC000FCDDEC /* Array+Utils.swift */; };
		A1DF90A02031D89D00841A11 /* ImageScannerController.swift in Sources */ = {isa = PBXBuildFile; fileRef = A1DF909F2031D89D00841A11 /* ImageScannerController.swift */; };
		A1DF90A420331A0B00841A11 /* CIRectangleDetector.swift in Sources */ = {isa = PBXBuildFile; fileRef = A1DF90A320331A0B00841A11 /* CIRectangleDetector.swift */; };
		A1DF90C32034919400841A11 /* QuadrilateralTests.swift in Sources */ = {isa = PBXBuildFile; fileRef = A1DF90C22034919400841A11 /* QuadrilateralTests.swift */; };
		A1DF90E420358CB100841A11 /* Transformable.swift in Sources */ = {isa = PBXBuildFile; fileRef = A1DF90E320358CB000841A11 /* Transformable.swift */; };
		A1DF90F22035992A00841A11 /* CGAffineTransform+Utils.swift in Sources */ = {isa = PBXBuildFile; fileRef = A1DF90F12035992A00841A11 /* CGAffineTransform+Utils.swift */; };
		A1DF90F62037187500841A11 /* UIImage+Orientation.swift in Sources */ = {isa = PBXBuildFile; fileRef = A1DF90F52037187500841A11 /* UIImage+Orientation.swift */; };
		A1DF90FD203B412600841A11 /* CGPointTests.swift in Sources */ = {isa = PBXBuildFile; fileRef = A1DF90FC203B412600841A11 /* CGPointTests.swift */; };
		A1F22E99202C7B66001723AD /* QuadrilateralView.swift in Sources */ = {isa = PBXBuildFile; fileRef = A1F22E98202C7B66001723AD /* QuadrilateralView.swift */; };
		A1F22E9F202C8D70001723AD /* Quadrilateral.swift in Sources */ = {isa = PBXBuildFile; fileRef = A1F22E9E202C8D70001723AD /* Quadrilateral.swift */; };
		A1F22EA3202DAA74001723AD /* RectangleFeaturesFunnel.swift in Sources */ = {isa = PBXBuildFile; fileRef = A1F22EA2202DAA74001723AD /* RectangleFeaturesFunnel.swift */; };
		A1F22EA5202DB3AA001723AD /* CGPoint+Utils.swift in Sources */ = {isa = PBXBuildFile; fileRef = A1F22EA4202DB3AA001723AD /* CGPoint+Utils.swift */; };
		A1F22ECE2031937E001723AD /* EditScanViewController.swift in Sources */ = {isa = PBXBuildFile; fileRef = A1F22ECD2031937E001723AD /* EditScanViewController.swift */; };
		B92A2C8321578D28002874E5 /* CaptureSession.swift in Sources */ = {isa = PBXBuildFile; fileRef = B92A2C8221578D28002874E5 /* CaptureSession.swift */; };
		B94FBBAD2178652B001ED1B4 /* flash.png in Resources */ = {isa = PBXBuildFile; fileRef = B94FBBAA2178652B001ED1B4 /* flash.png */; };
		B94FBBAE2178652B001ED1B4 /* flash@3x.png in Resources */ = {isa = PBXBuildFile; fileRef = B94FBBAB2178652B001ED1B4 /* flash@3x.png */; };
		B94FBBAF2178652B001ED1B4 /* flash@2x.png in Resources */ = {isa = PBXBuildFile; fileRef = B94FBBAC2178652B001ED1B4 /* flash@2x.png */; };
		B94FBBB32178653C001ED1B4 /* flashUnavailable@3x.png in Resources */ = {isa = PBXBuildFile; fileRef = B94FBBB02178653C001ED1B4 /* flashUnavailable@3x.png */; };
		B94FBBB42178653C001ED1B4 /* flashUnavailable.png in Resources */ = {isa = PBXBuildFile; fileRef = B94FBBB12178653C001ED1B4 /* flashUnavailable.png */; };
		B94FBBB52178653C001ED1B4 /* flashUnavailable@2x.png in Resources */ = {isa = PBXBuildFile; fileRef = B94FBBB22178653C001ED1B4 /* flashUnavailable@2x.png */; };
		B97B49C9216C6C6800B2235B /* Localizable.strings in Resources */ = {isa = PBXBuildFile; fileRef = B97B49CB216C6C6800B2235B /* Localizable.strings */; };
		B992E831210C36A400C33A21 /* VisionRectangleDetector.swift in Sources */ = {isa = PBXBuildFile; fileRef = B992E830210C36A400C33A21 /* VisionRectangleDetector.swift */; };
		C31DD8A320C087D80072D439 /* ZoomGestureController.swift in Sources */ = {isa = PBXBuildFile; fileRef = C31DD8A220C087D80072D439 /* ZoomGestureController.swift */; };
		C3789C9B20CC69AD001B423F /* QuadrilateralViewTests.swift in Sources */ = {isa = PBXBuildFile; fileRef = C3789C9A20CC69AD001B423F /* QuadrilateralViewTests.swift */; };
		C3E2EB8E20B8970800A42E58 /* UIImage+Utils.swift in Sources */ = {isa = PBXBuildFile; fileRef = C3E2EB8D20B8970800A42E58 /* UIImage+Utils.swift */; };
/* End PBXBuildFile section */

/* Begin PBXContainerItemProxy section */
		74E2784F215446C200361812 /* PBXContainerItemProxy */ = {
			isa = PBXContainerItemProxy;
			containerPortal = 74E27848215446C200361812 /* FBSnapshotTestCase.xcodeproj */;
			proxyType = 2;
			remoteGlobalIDString = B31987F01AB782D000B0A900;
			remoteInfo = "FBSnapshotTestCase iOS";
		};
		74E27851215446C200361812 /* PBXContainerItemProxy */ = {
			isa = PBXContainerItemProxy;
			containerPortal = 74E27848215446C200361812 /* FBSnapshotTestCase.xcodeproj */;
			proxyType = 2;
			remoteGlobalIDString = B31987FB1AB782D100B0A900;
			remoteInfo = "FBSnapshotTestCase iOS Tests";
		};
		74E27853215446C200361812 /* PBXContainerItemProxy */ = {
			isa = PBXContainerItemProxy;
			containerPortal = 74E27848215446C200361812 /* FBSnapshotTestCase.xcodeproj */;
			proxyType = 2;
			remoteGlobalIDString = 8271377A1C63AB6F00354E42;
			remoteInfo = "FBSnapshotTestCase tvOS";
		};
		74E27855215446C200361812 /* PBXContainerItemProxy */ = {
			isa = PBXContainerItemProxy;
			containerPortal = 74E27848215446C200361812 /* FBSnapshotTestCase.xcodeproj */;
			proxyType = 2;
			remoteGlobalIDString = 827137831C63AB7000354E42;
			remoteInfo = "FBSnapshotTestCase tvOS Tests";
		};
		74E27859215446D100361812 /* PBXContainerItemProxy */ = {
			isa = PBXContainerItemProxy;
			containerPortal = 74E27848215446C200361812 /* FBSnapshotTestCase.xcodeproj */;
			proxyType = 1;
			remoteGlobalIDString = B31987EF1AB782D000B0A900;
			remoteInfo = "FBSnapshotTestCase iOS";
		};
		74E278622154528300361812 /* PBXContainerItemProxy */ = {
			isa = PBXContainerItemProxy;
			containerPortal = 74E2785B2154528300361812 /* FBSnapshotTestCase.xcodeproj */;
			proxyType = 2;
			remoteGlobalIDString = B31987F01AB782D000B0A900;
			remoteInfo = "FBSnapshotTestCase iOS";
		};
		74E278642154528300361812 /* PBXContainerItemProxy */ = {
			isa = PBXContainerItemProxy;
			containerPortal = 74E2785B2154528300361812 /* FBSnapshotTestCase.xcodeproj */;
			proxyType = 2;
			remoteGlobalIDString = B31987FB1AB782D100B0A900;
			remoteInfo = "FBSnapshotTestCase iOS Tests";
		};
		74E278662154528300361812 /* PBXContainerItemProxy */ = {
			isa = PBXContainerItemProxy;
			containerPortal = 74E2785B2154528300361812 /* FBSnapshotTestCase.xcodeproj */;
			proxyType = 2;
			remoteGlobalIDString = 8271377A1C63AB6F00354E42;
			remoteInfo = "FBSnapshotTestCase tvOS";
		};
		74E278682154528300361812 /* PBXContainerItemProxy */ = {
			isa = PBXContainerItemProxy;
			containerPortal = 74E2785B2154528300361812 /* FBSnapshotTestCase.xcodeproj */;
			proxyType = 2;
			remoteGlobalIDString = 827137831C63AB7000354E42;
			remoteInfo = "FBSnapshotTestCase tvOS Tests";
		};
		A1D4BCF7202C4F4100FCDDEC /* PBXContainerItemProxy */ = {
			isa = PBXContainerItemProxy;
			containerPortal = A1D4BCAF202C4F3800FCDDEC /* Project object */;
			proxyType = 1;
			remoteGlobalIDString = A1D4BCEC202C4F4100FCDDEC;
			remoteInfo = Scanner;
		};
		A1D4BCF9202C4F4100FCDDEC /* PBXContainerItemProxy */ = {
			isa = PBXContainerItemProxy;
			containerPortal = A1D4BCAF202C4F3800FCDDEC /* Project object */;
			proxyType = 1;
			remoteGlobalIDString = A1D4BCB6202C4F3800FCDDEC;
			remoteInfo = ScannerSampleProject;
		};
		A1D4BD00202C4F4100FCDDEC /* PBXContainerItemProxy */ = {
			isa = PBXContainerItemProxy;
			containerPortal = A1D4BCAF202C4F3800FCDDEC /* Project object */;
			proxyType = 1;
			remoteGlobalIDString = A1D4BCEC202C4F4100FCDDEC;
			remoteInfo = Scanner;
		};
/* End PBXContainerItemProxy section */

/* Begin PBXCopyFilesBuildPhase section */
		A1D4BD07202C4F4100FCDDEC /* Embed Frameworks */ = {
			isa = PBXCopyFilesBuildPhase;
			buildActionMask = 2147483647;
			dstPath = "";
			dstSubfolderSpec = 10;
			files = (
				A1D4BD03202C4F4100FCDDEC /* WeScan.framework in Embed Frameworks */,
			);
			name = "Embed Frameworks";
			runOnlyForDeploymentPostprocessing = 0;
		};
/* End PBXCopyFilesBuildPhase section */

/* Begin PBXFileReference section */
		74E27848215446C200361812 /* FBSnapshotTestCase.xcodeproj */ = {isa = PBXFileReference; lastKnownFileType = "wrapper.pb-project"; name = FBSnapshotTestCase.xcodeproj; path = "Submodules/ios-snapshot-test-case/FBSnapshotTestCase.xcodeproj"; sourceTree = "<group>"; };
		74E2785B2154528300361812 /* FBSnapshotTestCase.xcodeproj */ = {isa = PBXFileReference; lastKnownFileType = "wrapper.pb-project"; name = FBSnapshotTestCase.xcodeproj; path = "Submodules/ios-snapshot-test-case/FBSnapshotTestCase.xcodeproj"; sourceTree = SOURCE_ROOT; };
		74F7D033211ACBD90046AF7E /* CIRectangleDetectorTests.swift */ = {isa = PBXFileReference; lastKnownFileType = sourcecode.swift; path = CIRectangleDetectorTests.swift; sourceTree = "<group>"; };
		74F7D035211ACBEE0046AF7E /* CaptureSessionTests.swift */ = {isa = PBXFileReference; lastKnownFileType = sourcecode.swift; path = CaptureSessionTests.swift; sourceTree = "<group>"; };
		74F7D037211ACBF90046AF7E /* VisionRectangleDetectorTests.swift */ = {isa = PBXFileReference; lastKnownFileType = sourcecode.swift; path = VisionRectangleDetectorTests.swift; sourceTree = "<group>"; };
		74F7D039211ACC4B0046AF7E /* UIImageTests.swift */ = {isa = PBXFileReference; lastKnownFileType = sourcecode.swift; path = UIImageTests.swift; sourceTree = "<group>"; };
		74F7D03B211ACC6B0046AF7E /* CGAffineTransformTests.swift */ = {isa = PBXFileReference; lastKnownFileType = sourcecode.swift; path = CGAffineTransformTests.swift; sourceTree = "<group>"; };
		74F7D03D211ACC890046AF7E /* AVCaptureVideoOrientationTests.swift */ = {isa = PBXFileReference; lastKnownFileType = sourcecode.swift; path = AVCaptureVideoOrientationTests.swift; sourceTree = "<group>"; };
		A11C5B9B2046A20C005075FE /* Error.swift */ = {isa = PBXFileReference; lastKnownFileType = sourcecode.swift; path = Error.swift; sourceTree = "<group>"; };
		A11C5CD820495EA1005075FE /* RectangleFeaturesFunnelTests.swift */ = {isa = PBXFileReference; fileEncoding = 4; lastKnownFileType = sourcecode.swift; path = RectangleFeaturesFunnelTests.swift; sourceTree = "<group>"; };
		A11C5CDA20495EC9005075FE /* AVCaptureVideoOrientation+Utils.swift */ = {isa = PBXFileReference; fileEncoding = 4; lastKnownFileType = sourcecode.swift; path = "AVCaptureVideoOrientation+Utils.swift"; sourceTree = "<group>"; };
		A14089B9204D92EA0009530F /* EditScanCornerView.swift */ = {isa = PBXFileReference; lastKnownFileType = sourcecode.swift; path = EditScanCornerView.swift; sourceTree = "<group>"; };
		A14089ED204EAA180009530F /* ArrayTests.swift */ = {isa = PBXFileReference; lastKnownFileType = sourcecode.swift; path = ArrayTests.swift; sourceTree = "<group>"; };
		A14089EF204EAC040009530F /* BigRectangle.jpg */ = {isa = PBXFileReference; lastKnownFileType = image.jpeg; path = BigRectangle.jpg; sourceTree = "<group>"; };
		A165F67D2044741B002D5ED6 /* ShutterButton.swift */ = {isa = PBXFileReference; lastKnownFileType = sourcecode.swift; path = ShutterButton.swift; sourceTree = "<group>"; };
		A1675BAA2041693A00852865 /* Square.jpg */ = {isa = PBXFileReference; lastKnownFileType = image.jpeg; path = Square.jpg; sourceTree = "<group>"; };
		A1675BAE204178BD00852865 /* ImageFeatureTestHelpers.swift */ = {isa = PBXFileReference; lastKnownFileType = sourcecode.swift; path = ImageFeatureTestHelpers.swift; sourceTree = "<group>"; };
		A194E96E2042BD77003493E2 /* Rectangle.jpg */ = {isa = PBXFileReference; lastKnownFileType = image.jpeg; path = Rectangle.jpg; sourceTree = "<group>"; };
		A194E97120431DD7003493E2 /* ReviewViewController.swift */ = {isa = PBXFileReference; lastKnownFileType = sourcecode.swift; path = ReviewViewController.swift; sourceTree = "<group>"; };
		A1C4DD4D2044ADE600D36684 /* CGRect+Utils.swift */ = {isa = PBXFileReference; lastKnownFileType = sourcecode.swift; path = "CGRect+Utils.swift"; sourceTree = "<group>"; };
		A1C4DD4F2044B1D500D36684 /* CGRectTests.swift */ = {isa = PBXFileReference; lastKnownFileType = sourcecode.swift; path = CGRectTests.swift; sourceTree = "<group>"; };
		A1D4BCB7202C4F3800FCDDEC /* WeScanSampleProject.app */ = {isa = PBXFileReference; explicitFileType = wrapper.application; includeInIndex = 0; path = WeScanSampleProject.app; sourceTree = BUILT_PRODUCTS_DIR; };
		A1D4BCBA202C4F3800FCDDEC /* AppDelegate.swift */ = {isa = PBXFileReference; lastKnownFileType = sourcecode.swift; path = AppDelegate.swift; sourceTree = "<group>"; };
		A1D4BCBC202C4F3800FCDDEC /* HomeViewController.swift */ = {isa = PBXFileReference; lastKnownFileType = sourcecode.swift; path = HomeViewController.swift; sourceTree = "<group>"; };
		A1D4BCC1202C4F3800FCDDEC /* Assets.xcassets */ = {isa = PBXFileReference; lastKnownFileType = folder.assetcatalog; path = Assets.xcassets; sourceTree = "<group>"; };
		A1D4BCC6202C4F3800FCDDEC /* Info.plist */ = {isa = PBXFileReference; lastKnownFileType = text.plist.xml; path = Info.plist; sourceTree = "<group>"; };
		A1D4BCED202C4F4100FCDDEC /* WeScan.framework */ = {isa = PBXFileReference; explicitFileType = wrapper.framework; includeInIndex = 0; path = WeScan.framework; sourceTree = BUILT_PRODUCTS_DIR; };
		A1D4BCEF202C4F4100FCDDEC /* WeScan.h */ = {isa = PBXFileReference; lastKnownFileType = sourcecode.c.h; path = WeScan.h; sourceTree = "<group>"; };
		A1D4BCF0202C4F4100FCDDEC /* Info.plist */ = {isa = PBXFileReference; lastKnownFileType = text.plist.xml; path = Info.plist; sourceTree = "<group>"; };
		A1D4BCF5202C4F4100FCDDEC /* WeScanTests.xctest */ = {isa = PBXFileReference; explicitFileType = wrapper.cfbundle; includeInIndex = 0; path = WeScanTests.xctest; sourceTree = BUILT_PRODUCTS_DIR; };
		A1D4BCFE202C4F4100FCDDEC /* Info.plist */ = {isa = PBXFileReference; lastKnownFileType = text.plist.xml; path = Info.plist; sourceTree = "<group>"; };
		A1D4BD0B202C504F00FCDDEC /* ScannerViewController.swift */ = {isa = PBXFileReference; lastKnownFileType = sourcecode.swift; path = ScannerViewController.swift; sourceTree = "<group>"; };
		A1D4BD0D202C57A400FCDDEC /* CaptureSessionManager.swift */ = {isa = PBXFileReference; lastKnownFileType = sourcecode.swift; path = CaptureSessionManager.swift; sourceTree = "<group>"; };
		A1D4BD14202C6CC000FCDDEC /* Array+Utils.swift */ = {isa = PBXFileReference; lastKnownFileType = sourcecode.swift; path = "Array+Utils.swift"; sourceTree = "<group>"; };
		A1DF909F2031D89D00841A11 /* ImageScannerController.swift */ = {isa = PBXFileReference; lastKnownFileType = sourcecode.swift; path = ImageScannerController.swift; sourceTree = "<group>"; };
		A1DF90A320331A0B00841A11 /* CIRectangleDetector.swift */ = {isa = PBXFileReference; lastKnownFileType = sourcecode.swift; path = CIRectangleDetector.swift; sourceTree = "<group>"; };
		A1DF90C12034919300841A11 /* WeScanTests-Bridging-Header.h */ = {isa = PBXFileReference; lastKnownFileType = sourcecode.c.h; path = "WeScanTests-Bridging-Header.h"; sourceTree = "<group>"; };
		A1DF90C22034919400841A11 /* QuadrilateralTests.swift */ = {isa = PBXFileReference; lastKnownFileType = sourcecode.swift; path = QuadrilateralTests.swift; sourceTree = "<group>"; };
		A1DF90E320358CB000841A11 /* Transformable.swift */ = {isa = PBXFileReference; lastKnownFileType = sourcecode.swift; path = Transformable.swift; sourceTree = "<group>"; };
		A1DF90F12035992A00841A11 /* CGAffineTransform+Utils.swift */ = {isa = PBXFileReference; lastKnownFileType = sourcecode.swift; path = "CGAffineTransform+Utils.swift"; sourceTree = "<group>"; };
		A1DF90F52037187500841A11 /* UIImage+Orientation.swift */ = {isa = PBXFileReference; lastKnownFileType = sourcecode.swift; path = "UIImage+Orientation.swift"; sourceTree = "<group>"; };
		A1DF90FC203B412600841A11 /* CGPointTests.swift */ = {isa = PBXFileReference; lastKnownFileType = sourcecode.swift; path = CGPointTests.swift; sourceTree = "<group>"; };
		A1F22E98202C7B66001723AD /* QuadrilateralView.swift */ = {isa = PBXFileReference; lastKnownFileType = sourcecode.swift; path = QuadrilateralView.swift; sourceTree = "<group>"; };
		A1F22E9E202C8D70001723AD /* Quadrilateral.swift */ = {isa = PBXFileReference; lastKnownFileType = sourcecode.swift; path = Quadrilateral.swift; sourceTree = "<group>"; };
		A1F22EA2202DAA74001723AD /* RectangleFeaturesFunnel.swift */ = {isa = PBXFileReference; lastKnownFileType = sourcecode.swift; path = RectangleFeaturesFunnel.swift; sourceTree = "<group>"; };
		A1F22EA4202DB3AA001723AD /* CGPoint+Utils.swift */ = {isa = PBXFileReference; lastKnownFileType = sourcecode.swift; path = "CGPoint+Utils.swift"; sourceTree = "<group>"; };
		A1F22ECD2031937E001723AD /* EditScanViewController.swift */ = {isa = PBXFileReference; lastKnownFileType = sourcecode.swift; path = EditScanViewController.swift; sourceTree = "<group>"; };
		B92A2C8221578D28002874E5 /* CaptureSession.swift */ = {isa = PBXFileReference; lastKnownFileType = sourcecode.swift; path = CaptureSession.swift; sourceTree = "<group>"; };
		B94FBBAA2178652B001ED1B4 /* flash.png */ = {isa = PBXFileReference; lastKnownFileType = image.png; path = flash.png; sourceTree = "<group>"; };
		B94FBBAB2178652B001ED1B4 /* flash@3x.png */ = {isa = PBXFileReference; lastKnownFileType = image.png; path = "flash@3x.png"; sourceTree = "<group>"; };
		B94FBBAC2178652B001ED1B4 /* flash@2x.png */ = {isa = PBXFileReference; lastKnownFileType = image.png; path = "flash@2x.png"; sourceTree = "<group>"; };
		B94FBBB02178653C001ED1B4 /* flashUnavailable@3x.png */ = {isa = PBXFileReference; lastKnownFileType = image.png; path = "flashUnavailable@3x.png"; sourceTree = "<group>"; };
		B94FBBB12178653C001ED1B4 /* flashUnavailable.png */ = {isa = PBXFileReference; lastKnownFileType = image.png; path = flashUnavailable.png; sourceTree = "<group>"; };
		B94FBBB22178653C001ED1B4 /* flashUnavailable@2x.png */ = {isa = PBXFileReference; lastKnownFileType = image.png; path = "flashUnavailable@2x.png"; sourceTree = "<group>"; };
		B97B49CA216C6C6800B2235B /* en */ = {isa = PBXFileReference; lastKnownFileType = text.plist.strings; name = en; path = en.lproj/Localizable.strings; sourceTree = "<group>"; };
		B97B49D4216C6FF600B2235B /* Base */ = {isa = PBXFileReference; lastKnownFileType = file.storyboard; name = Base; path = Base.lproj/Main.storyboard; sourceTree = "<group>"; };
		B97B49D5216C6FF600B2235B /* Base */ = {isa = PBXFileReference; lastKnownFileType = file.storyboard; name = Base; path = Base.lproj/LaunchScreen.storyboard; sourceTree = "<group>"; };
		B992E830210C36A400C33A21 /* VisionRectangleDetector.swift */ = {isa = PBXFileReference; lastKnownFileType = sourcecode.swift; path = VisionRectangleDetector.swift; sourceTree = "<group>"; };
		C31DD8A220C087D80072D439 /* ZoomGestureController.swift */ = {isa = PBXFileReference; lastKnownFileType = sourcecode.swift; path = ZoomGestureController.swift; sourceTree = "<group>"; };
		C3789C9A20CC69AD001B423F /* QuadrilateralViewTests.swift */ = {isa = PBXFileReference; lastKnownFileType = sourcecode.swift; path = QuadrilateralViewTests.swift; sourceTree = "<group>"; };
		C3E2EB8D20B8970800A42E58 /* UIImage+Utils.swift */ = {isa = PBXFileReference; lastKnownFileType = sourcecode.swift; path = "UIImage+Utils.swift"; sourceTree = "<group>"; };
/* End PBXFileReference section */

/* Begin PBXFrameworksBuildPhase section */
		A1D4BCB4202C4F3800FCDDEC /* Frameworks */ = {
			isa = PBXFrameworksBuildPhase;
			buildActionMask = 2147483647;
			files = (
				A1D4BD02202C4F4100FCDDEC /* WeScan.framework in Frameworks */,
			);
			runOnlyForDeploymentPostprocessing = 0;
		};
		A1D4BCE9202C4F4100FCDDEC /* Frameworks */ = {
			isa = PBXFrameworksBuildPhase;
			buildActionMask = 2147483647;
			files = (
			);
			runOnlyForDeploymentPostprocessing = 0;
		};
		A1D4BCF2202C4F4100FCDDEC /* Frameworks */ = {
			isa = PBXFrameworksBuildPhase;
			buildActionMask = 2147483647;
			files = (
				74E27858215446C900361812 /* FBSnapshotTestCase.framework in Frameworks */,
				A1D4BCF6202C4F4100FCDDEC /* WeScan.framework in Frameworks */,
			);
			runOnlyForDeploymentPostprocessing = 0;
		};
/* End PBXFrameworksBuildPhase section */

/* Begin PBXGroup section */
		74E27849215446C200361812 /* Products */ = {
			isa = PBXGroup;
			children = (
				74E27850215446C200361812 /* FBSnapshotTestCase.framework */,
				74E27852215446C200361812 /* FBSnapshotTestCase iOS Tests.xctest */,
				74E27854215446C200361812 /* FBSnapshotTestCase.framework */,
				74E27856215446C200361812 /* FBSnapshotTestCase tvOS Tests.xctest */,
			);
			name = Products;
			sourceTree = "<group>";
		};
		74E27857215446C900361812 /* Frameworks */ = {
			isa = PBXGroup;
			children = (
			);
			name = Frameworks;
			sourceTree = "<group>";
		};
		74E2785C2154528300361812 /* Products */ = {
			isa = PBXGroup;
			children = (
				74E278632154528300361812 /* FBSnapshotTestCase.framework */,
				74E278652154528300361812 /* FBSnapshotTestCase iOS Tests.xctest */,
				74E278672154528300361812 /* FBSnapshotTestCase.framework */,
				74E278692154528300361812 /* FBSnapshotTestCase tvOS Tests.xctest */,
			);
			name = Products;
			sourceTree = "<group>";
		};
		A1675BA92041692800852865 /* Resources */ = {
			isa = PBXGroup;
			children = (
				A14089EF204EAC040009530F /* BigRectangle.jpg */,
				A1675BAA2041693A00852865 /* Square.jpg */,
				A194E96E2042BD77003493E2 /* Rectangle.jpg */,
			);
			path = Resources;
			sourceTree = "<group>";
		};
		A194E97020431DB1003493E2 /* Review */ = {
			isa = PBXGroup;
			children = (
				A194E97120431DD7003493E2 /* ReviewViewController.swift */,
			);
			path = Review;
			sourceTree = "<group>";
		};
		A1D4BCAE202C4F3800FCDDEC = {
			isa = PBXGroup;
			children = (
				74E27848215446C200361812 /* FBSnapshotTestCase.xcodeproj */,
				A1D4BCB9202C4F3800FCDDEC /* WeScanSampleProject */,
				A1D4BCEE202C4F4100FCDDEC /* WeScan */,
				A1D4BCFB202C4F4100FCDDEC /* WeScanTests */,
				A1D4BCB8202C4F3800FCDDEC /* Products */,
				74E27857215446C900361812 /* Frameworks */,
			);
			sourceTree = "<group>";
		};
		A1D4BCB8202C4F3800FCDDEC /* Products */ = {
			isa = PBXGroup;
			children = (
				A1D4BCB7202C4F3800FCDDEC /* WeScanSampleProject.app */,
				A1D4BCED202C4F4100FCDDEC /* WeScan.framework */,
				A1D4BCF5202C4F4100FCDDEC /* WeScanTests.xctest */,
			);
			name = Products;
			sourceTree = "<group>";
		};
		A1D4BCB9202C4F3800FCDDEC /* WeScanSampleProject */ = {
			isa = PBXGroup;
			children = (
				A1D4BCBA202C4F3800FCDDEC /* AppDelegate.swift */,
				A1D4BCBC202C4F3800FCDDEC /* HomeViewController.swift */,
				A1D4BCBE202C4F3800FCDDEC /* Main.storyboard */,
				A1D4BCC1202C4F3800FCDDEC /* Assets.xcassets */,
				A1D4BCC3202C4F3800FCDDEC /* LaunchScreen.storyboard */,
				A1D4BCC6202C4F3800FCDDEC /* Info.plist */,
			);
			path = WeScanSampleProject;
			sourceTree = "<group>";
		};
		A1D4BCEE202C4F4100FCDDEC /* WeScan */ = {
			isa = PBXGroup;
			children = (
				A1DF909F2031D89D00841A11 /* ImageScannerController.swift */,
				A1DF90E220358C9E00841A11 /* Protocols */,
				A1F22ECF203199E7001723AD /* Scan */,
				A1F22ED020319A03001723AD /* Edit */,
				A194E97020431DB1003493E2 /* Review */,
				A1D4BD11202C6C7900FCDDEC /* Extensions */,
				A1DF90F720371A0800841A11 /* Common */,
				B94FBB9D2178647B001ED1B4 /* Assets */,
				A1D4BCEF202C4F4100FCDDEC /* WeScan.h */,
				A1D4BCF0202C4F4100FCDDEC /* Info.plist */,
				B97B49CB216C6C6800B2235B /* Localizable.strings */,
			);
			path = WeScan;
			sourceTree = "<group>";
		};
		A1D4BCFB202C4F4100FCDDEC /* WeScanTests */ = {
			isa = PBXGroup;
			children = (
				74E2785B2154528300361812 /* FBSnapshotTestCase.xcodeproj */,
				A1675BA92041692800852865 /* Resources */,
				A1D4BCFE202C4F4100FCDDEC /* Info.plist */,
				A11C5CD820495EA1005075FE /* RectangleFeaturesFunnelTests.swift */,
				A1DF90C22034919400841A11 /* QuadrilateralTests.swift */,
				A1DF90FC203B412600841A11 /* CGPointTests.swift */,
				A1DF90C12034919300841A11 /* WeScanTests-Bridging-Header.h */,
				A1675BAE204178BD00852865 /* ImageFeatureTestHelpers.swift */,
				A1C4DD4F2044B1D500D36684 /* CGRectTests.swift */,
				A14089ED204EAA180009530F /* ArrayTests.swift */,
				C3789C9A20CC69AD001B423F /* QuadrilateralViewTests.swift */,
				74F7D033211ACBD90046AF7E /* CIRectangleDetectorTests.swift */,
				74F7D035211ACBEE0046AF7E /* CaptureSessionTests.swift */,
				74F7D037211ACBF90046AF7E /* VisionRectangleDetectorTests.swift */,
				74F7D039211ACC4B0046AF7E /* UIImageTests.swift */,
				74F7D03B211ACC6B0046AF7E /* CGAffineTransformTests.swift */,
				74F7D03D211ACC890046AF7E /* AVCaptureVideoOrientationTests.swift */,
			);
			path = WeScanTests;
			sourceTree = "<group>";
		};
		A1D4BD11202C6C7900FCDDEC /* Extensions */ = {
			isa = PBXGroup;
			children = (
				A1D4BD14202C6CC000FCDDEC /* Array+Utils.swift */,
				A11C5CDA20495EC9005075FE /* AVCaptureVideoOrientation+Utils.swift */,
				A1F22EA4202DB3AA001723AD /* CGPoint+Utils.swift */,
				A1DF90F12035992A00841A11 /* CGAffineTransform+Utils.swift */,
				A1DF90F52037187500841A11 /* UIImage+Orientation.swift */,
				A1C4DD4D2044ADE600D36684 /* CGRect+Utils.swift */,
				C3E2EB8D20B8970800A42E58 /* UIImage+Utils.swift */,
			);
			path = Extensions;
			sourceTree = "<group>";
		};
		A1DF90E220358C9E00841A11 /* Protocols */ = {
			isa = PBXGroup;
			children = (
				A1DF90E320358CB000841A11 /* Transformable.swift */,
			);
			path = Protocols;
			sourceTree = "<group>";
		};
		A1DF90F720371A0800841A11 /* Common */ = {
			isa = PBXGroup;
			children = (
				A1DF90A320331A0B00841A11 /* CIRectangleDetector.swift */,
				B992E830210C36A400C33A21 /* VisionRectangleDetector.swift */,
				A1F22E9E202C8D70001723AD /* Quadrilateral.swift */,
				A1F22E98202C7B66001723AD /* QuadrilateralView.swift */,
				A11C5B9B2046A20C005075FE /* Error.swift */,
				A14089B9204D92EA0009530F /* EditScanCornerView.swift */,
				B92A2C8221578D28002874E5 /* CaptureSession.swift */,
			);
			path = Common;
			sourceTree = "<group>";
		};
		A1F22ECF203199E7001723AD /* Scan */ = {
			isa = PBXGroup;
			children = (
				A1D4BD0B202C504F00FCDDEC /* ScannerViewController.swift */,
				A1D4BD0D202C57A400FCDDEC /* CaptureSessionManager.swift */,
				A1F22EA2202DAA74001723AD /* RectangleFeaturesFunnel.swift */,
				A165F67D2044741B002D5ED6 /* ShutterButton.swift */,
			);
			path = Scan;
			sourceTree = "<group>";
		};
		A1F22ED020319A03001723AD /* Edit */ = {
			isa = PBXGroup;
			children = (
				A1F22ECD2031937E001723AD /* EditScanViewController.swift */,
				C31DD8A220C087D80072D439 /* ZoomGestureController.swift */,
			);
			path = Edit;
			sourceTree = "<group>";
		};
		B94FBB9D2178647B001ED1B4 /* Assets */ = {
			isa = PBXGroup;
			children = (
				B94FBBAA2178652B001ED1B4 /* flash.png */,
				B94FBBAC2178652B001ED1B4 /* flash@2x.png */,
				B94FBBAB2178652B001ED1B4 /* flash@3x.png */,
				B94FBBB12178653C001ED1B4 /* flashUnavailable.png */,
				B94FBBB22178653C001ED1B4 /* flashUnavailable@2x.png */,
				B94FBBB02178653C001ED1B4 /* flashUnavailable@3x.png */,
			);
			path = Assets;
			sourceTree = "<group>";
		};
/* End PBXGroup section */

/* Begin PBXHeadersBuildPhase section */
		A1D4BCEA202C4F4100FCDDEC /* Headers */ = {
			isa = PBXHeadersBuildPhase;
			buildActionMask = 2147483647;
			files = (
				A1D4BCFF202C4F4100FCDDEC /* WeScan.h in Headers */,
			);
			runOnlyForDeploymentPostprocessing = 0;
		};
/* End PBXHeadersBuildPhase section */

/* Begin PBXNativeTarget section */
		A1D4BCB6202C4F3800FCDDEC /* WeScanSampleProject */ = {
			isa = PBXNativeTarget;
			buildConfigurationList = A1D4BCDF202C4F3800FCDDEC /* Build configuration list for PBXNativeTarget "WeScanSampleProject" */;
			buildPhases = (
				A1D4BCB3202C4F3800FCDDEC /* Sources */,
				A1D4BCB4202C4F3800FCDDEC /* Frameworks */,
				A1D4BCB5202C4F3800FCDDEC /* Resources */,
				A1D4BD07202C4F4100FCDDEC /* Embed Frameworks */,
			);
			buildRules = (
			);
			dependencies = (
				A1D4BD01202C4F4100FCDDEC /* PBXTargetDependency */,
			);
			name = WeScanSampleProject;
			productName = ScannerSampleProject;
			productReference = A1D4BCB7202C4F3800FCDDEC /* WeScanSampleProject.app */;
			productType = "com.apple.product-type.application";
		};
		A1D4BCEC202C4F4100FCDDEC /* WeScan */ = {
			isa = PBXNativeTarget;
			buildConfigurationList = A1D4BD04202C4F4100FCDDEC /* Build configuration list for PBXNativeTarget "WeScan" */;
			buildPhases = (
				A1D4BCE8202C4F4100FCDDEC /* Sources */,
				A1D4BCE9202C4F4100FCDDEC /* Frameworks */,
				A1D4BCEA202C4F4100FCDDEC /* Headers */,
				A1D4BCEB202C4F4100FCDDEC /* Resources */,
			);
			buildRules = (
			);
			dependencies = (
			);
			name = WeScan;
			productName = Scanner;
			productReference = A1D4BCED202C4F4100FCDDEC /* WeScan.framework */;
			productType = "com.apple.product-type.framework";
		};
		A1D4BCF4202C4F4100FCDDEC /* WeScanTests */ = {
			isa = PBXNativeTarget;
			buildConfigurationList = A1D4BD08202C4F4100FCDDEC /* Build configuration list for PBXNativeTarget "WeScanTests" */;
			buildPhases = (
				A1D4BCF1202C4F4100FCDDEC /* Sources */,
				A1D4BCF2202C4F4100FCDDEC /* Frameworks */,
				A1D4BCF3202C4F4100FCDDEC /* Resources */,
			);
			buildRules = (
			);
			dependencies = (
				74E2785A215446D100361812 /* PBXTargetDependency */,
				A1D4BCF8202C4F4100FCDDEC /* PBXTargetDependency */,
				A1D4BCFA202C4F4100FCDDEC /* PBXTargetDependency */,
			);
			name = WeScanTests;
			productName = ScannerTests;
			productReference = A1D4BCF5202C4F4100FCDDEC /* WeScanTests.xctest */;
			productType = "com.apple.product-type.bundle.unit-test";
		};
/* End PBXNativeTarget section */

/* Begin PBXProject section */
		A1D4BCAF202C4F3800FCDDEC /* Project object */ = {
			isa = PBXProject;
			attributes = {
				LastSwiftUpdateCheck = 0920;
				LastUpgradeCheck = 0930;
				ORGANIZATIONNAME = WeTransfer;
				TargetAttributes = {
					A1D4BCB6202C4F3800FCDDEC = {
						CreatedOnToolsVersion = 9.2;
						LastSwiftMigration = 1000;
						ProvisioningStyle = Automatic;
					};
					A1D4BCEC202C4F4100FCDDEC = {
						CreatedOnToolsVersion = 9.2;
						ProvisioningStyle = Automatic;
						LastSwiftMigration = 1000;
					};
					A1D4BCF4202C4F4100FCDDEC = {
						CreatedOnToolsVersion = 9.2;
						LastSwiftMigration = 1000;
						ProvisioningStyle = Automatic;
						TestTargetID = A1D4BCB6202C4F3800FCDDEC;
					};
				};
			};
			buildConfigurationList = A1D4BCB2202C4F3800FCDDEC /* Build configuration list for PBXProject "WeScan" */;
			compatibilityVersion = "Xcode 8.0";
			developmentRegion = en;
			hasScannedForEncodings = 0;
			knownRegions = (
				en,
				Base,
			);
			mainGroup = A1D4BCAE202C4F3800FCDDEC;
			productRefGroup = A1D4BCB8202C4F3800FCDDEC /* Products */;
			projectDirPath = "";
			projectReferences = (
				{
					ProductGroup = 74E2785C2154528300361812 /* Products */;
					ProjectRef = 74E2785B2154528300361812 /* FBSnapshotTestCase.xcodeproj */;
				},
				{
					ProductGroup = 74E27849215446C200361812 /* Products */;
					ProjectRef = 74E27848215446C200361812 /* FBSnapshotTestCase.xcodeproj */;
				},
			);
			projectRoot = "";
			targets = (
				A1D4BCB6202C4F3800FCDDEC /* WeScanSampleProject */,
				A1D4BCEC202C4F4100FCDDEC /* WeScan */,
				A1D4BCF4202C4F4100FCDDEC /* WeScanTests */,
			);
		};
/* End PBXProject section */

/* Begin PBXReferenceProxy section */
		74E27850215446C200361812 /* FBSnapshotTestCase.framework */ = {
			isa = PBXReferenceProxy;
			fileType = wrapper.framework;
			path = FBSnapshotTestCase.framework;
			remoteRef = 74E2784F215446C200361812 /* PBXContainerItemProxy */;
			sourceTree = BUILT_PRODUCTS_DIR;
		};
		74E27852215446C200361812 /* FBSnapshotTestCase iOS Tests.xctest */ = {
			isa = PBXReferenceProxy;
			fileType = wrapper.cfbundle;
			path = "FBSnapshotTestCase iOS Tests.xctest";
			remoteRef = 74E27851215446C200361812 /* PBXContainerItemProxy */;
			sourceTree = BUILT_PRODUCTS_DIR;
		};
		74E27854215446C200361812 /* FBSnapshotTestCase.framework */ = {
			isa = PBXReferenceProxy;
			fileType = wrapper.framework;
			path = FBSnapshotTestCase.framework;
			remoteRef = 74E27853215446C200361812 /* PBXContainerItemProxy */;
			sourceTree = BUILT_PRODUCTS_DIR;
		};
		74E27856215446C200361812 /* FBSnapshotTestCase tvOS Tests.xctest */ = {
			isa = PBXReferenceProxy;
			fileType = wrapper.cfbundle;
			path = "FBSnapshotTestCase tvOS Tests.xctest";
			remoteRef = 74E27855215446C200361812 /* PBXContainerItemProxy */;
			sourceTree = BUILT_PRODUCTS_DIR;
		};
		74E278632154528300361812 /* FBSnapshotTestCase.framework */ = {
			isa = PBXReferenceProxy;
			fileType = wrapper.framework;
			path = FBSnapshotTestCase.framework;
			remoteRef = 74E278622154528300361812 /* PBXContainerItemProxy */;
			sourceTree = BUILT_PRODUCTS_DIR;
		};
		74E278652154528300361812 /* FBSnapshotTestCase iOS Tests.xctest */ = {
			isa = PBXReferenceProxy;
			fileType = wrapper.cfbundle;
			path = "FBSnapshotTestCase iOS Tests.xctest";
			remoteRef = 74E278642154528300361812 /* PBXContainerItemProxy */;
			sourceTree = BUILT_PRODUCTS_DIR;
		};
		74E278672154528300361812 /* FBSnapshotTestCase.framework */ = {
			isa = PBXReferenceProxy;
			fileType = wrapper.framework;
			path = FBSnapshotTestCase.framework;
			remoteRef = 74E278662154528300361812 /* PBXContainerItemProxy */;
			sourceTree = BUILT_PRODUCTS_DIR;
		};
		74E278692154528300361812 /* FBSnapshotTestCase tvOS Tests.xctest */ = {
			isa = PBXReferenceProxy;
			fileType = wrapper.cfbundle;
			path = "FBSnapshotTestCase tvOS Tests.xctest";
			remoteRef = 74E278682154528300361812 /* PBXContainerItemProxy */;
			sourceTree = BUILT_PRODUCTS_DIR;
		};
/* End PBXReferenceProxy section */

/* Begin PBXResourcesBuildPhase section */
		A1D4BCB5202C4F3800FCDDEC /* Resources */ = {
			isa = PBXResourcesBuildPhase;
			buildActionMask = 2147483647;
			files = (
				A1D4BCC5202C4F3800FCDDEC /* LaunchScreen.storyboard in Resources */,
				A1D4BCC2202C4F3800FCDDEC /* Assets.xcassets in Resources */,
				A1D4BCC0202C4F3800FCDDEC /* Main.storyboard in Resources */,
			);
			runOnlyForDeploymentPostprocessing = 0;
		};
		A1D4BCEB202C4F4100FCDDEC /* Resources */ = {
			isa = PBXResourcesBuildPhase;
			buildActionMask = 2147483647;
			files = (
				B97B49C9216C6C6800B2235B /* Localizable.strings in Resources */,
				B94FBBB52178653C001ED1B4 /* flashUnavailable@2x.png in Resources */,
				B94FBBAD2178652B001ED1B4 /* flash.png in Resources */,
				B94FBBAF2178652B001ED1B4 /* flash@2x.png in Resources */,
				B94FBBB32178653C001ED1B4 /* flashUnavailable@3x.png in Resources */,
				B94FBBAE2178652B001ED1B4 /* flash@3x.png in Resources */,
				B94FBBB42178653C001ED1B4 /* flashUnavailable.png in Resources */,
			);
			runOnlyForDeploymentPostprocessing = 0;
		};
		A1D4BCF3202C4F4100FCDDEC /* Resources */ = {
			isa = PBXResourcesBuildPhase;
			buildActionMask = 2147483647;
			files = (
				A1675BAB2041693A00852865 /* Square.jpg in Resources */,
				A194E96F2042BD77003493E2 /* Rectangle.jpg in Resources */,
				A14089F0204EAC050009530F /* BigRectangle.jpg in Resources */,
			);
			runOnlyForDeploymentPostprocessing = 0;
		};
/* End PBXResourcesBuildPhase section */

/* Begin PBXSourcesBuildPhase section */
		A1D4BCB3202C4F3800FCDDEC /* Sources */ = {
			isa = PBXSourcesBuildPhase;
			buildActionMask = 2147483647;
			files = (
				A1D4BCBD202C4F3800FCDDEC /* HomeViewController.swift in Sources */,
				A1D4BCBB202C4F3800FCDDEC /* AppDelegate.swift in Sources */,
			);
			runOnlyForDeploymentPostprocessing = 0;
		};
		A1D4BCE8202C4F4100FCDDEC /* Sources */ = {
			isa = PBXSourcesBuildPhase;
			buildActionMask = 2147483647;
			files = (
				A11C5CDB20495EC9005075FE /* AVCaptureVideoOrientation+Utils.swift in Sources */,
				A1DF90F22035992A00841A11 /* CGAffineTransform+Utils.swift in Sources */,
				A1F22EA3202DAA74001723AD /* RectangleFeaturesFunnel.swift in Sources */,
				A1D4BD0E202C57A400FCDDEC /* CaptureSessionManager.swift in Sources */,
				A1F22ECE2031937E001723AD /* EditScanViewController.swift in Sources */,
				A1F22E9F202C8D70001723AD /* Quadrilateral.swift in Sources */,
				A1DF90E420358CB100841A11 /* Transformable.swift in Sources */,
				A1D4BD0C202C504F00FCDDEC /* ScannerViewController.swift in Sources */,
				A11C5B9C2046A20C005075FE /* Error.swift in Sources */,
				A1D4BD15202C6CC000FCDDEC /* Array+Utils.swift in Sources */,
				B92A2C8321578D28002874E5 /* CaptureSession.swift in Sources */,
				C3E2EB8E20B8970800A42E58 /* UIImage+Utils.swift in Sources */,
				A165F67E2044741B002D5ED6 /* ShutterButton.swift in Sources */,
				B992E831210C36A400C33A21 /* VisionRectangleDetector.swift in Sources */,
				A1F22EA5202DB3AA001723AD /* CGPoint+Utils.swift in Sources */,
				A14089BA204D92EA0009530F /* EditScanCornerView.swift in Sources */,
				A1DF90A02031D89D00841A11 /* ImageScannerController.swift in Sources */,
				C31DD8A320C087D80072D439 /* ZoomGestureController.swift in Sources */,
				A1C4DD4E2044ADE600D36684 /* CGRect+Utils.swift in Sources */,
				A1DF90A420331A0B00841A11 /* CIRectangleDetector.swift in Sources */,
				A1DF90F62037187500841A11 /* UIImage+Orientation.swift in Sources */,
				A1F22E99202C7B66001723AD /* QuadrilateralView.swift in Sources */,
				A194E97220431DD7003493E2 /* ReviewViewController.swift in Sources */,
			);
			runOnlyForDeploymentPostprocessing = 0;
		};
		A1D4BCF1202C4F4100FCDDEC /* Sources */ = {
			isa = PBXSourcesBuildPhase;
			buildActionMask = 2147483647;
			files = (
				C3789C9B20CC69AD001B423F /* QuadrilateralViewTests.swift in Sources */,
				74F7D038211ACBF90046AF7E /* VisionRectangleDetectorTests.swift in Sources */,
				A1DF90FD203B412600841A11 /* CGPointTests.swift in Sources */,
				74F7D03E211ACC890046AF7E /* AVCaptureVideoOrientationTests.swift in Sources */,
				A1C4DD502044B1D500D36684 /* CGRectTests.swift in Sources */,
				74F7D03A211ACC4B0046AF7E /* UIImageTests.swift in Sources */,
				74F7D03C211ACC6B0046AF7E /* CGAffineTransformTests.swift in Sources */,
				74F7D036211ACBEE0046AF7E /* CaptureSessionTests.swift in Sources */,
				A11C5CD920495EA1005075FE /* RectangleFeaturesFunnelTests.swift in Sources */,
				A14089EE204EAA180009530F /* ArrayTests.swift in Sources */,
				A1DF90C32034919400841A11 /* QuadrilateralTests.swift in Sources */,
				A1675BAF204178BD00852865 /* ImageFeatureTestHelpers.swift in Sources */,
				74F7D034211ACBD90046AF7E /* CIRectangleDetectorTests.swift in Sources */,
			);
			runOnlyForDeploymentPostprocessing = 0;
		};
/* End PBXSourcesBuildPhase section */

/* Begin PBXTargetDependency section */
		74E2785A215446D100361812 /* PBXTargetDependency */ = {
			isa = PBXTargetDependency;
			name = "FBSnapshotTestCase iOS";
			targetProxy = 74E27859215446D100361812 /* PBXContainerItemProxy */;
		};
		A1D4BCF8202C4F4100FCDDEC /* PBXTargetDependency */ = {
			isa = PBXTargetDependency;
			target = A1D4BCEC202C4F4100FCDDEC /* WeScan */;
			targetProxy = A1D4BCF7202C4F4100FCDDEC /* PBXContainerItemProxy */;
		};
		A1D4BCFA202C4F4100FCDDEC /* PBXTargetDependency */ = {
			isa = PBXTargetDependency;
			target = A1D4BCB6202C4F3800FCDDEC /* WeScanSampleProject */;
			targetProxy = A1D4BCF9202C4F4100FCDDEC /* PBXContainerItemProxy */;
		};
		A1D4BD01202C4F4100FCDDEC /* PBXTargetDependency */ = {
			isa = PBXTargetDependency;
			target = A1D4BCEC202C4F4100FCDDEC /* WeScan */;
			targetProxy = A1D4BD00202C4F4100FCDDEC /* PBXContainerItemProxy */;
		};
/* End PBXTargetDependency section */

/* Begin PBXVariantGroup section */
		A1D4BCBE202C4F3800FCDDEC /* Main.storyboard */ = {
			isa = PBXVariantGroup;
			children = (
				B97B49D4216C6FF600B2235B /* Base */,
			);
			name = Main.storyboard;
			sourceTree = "<group>";
		};
		A1D4BCC3202C4F3800FCDDEC /* LaunchScreen.storyboard */ = {
			isa = PBXVariantGroup;
			children = (
				B97B49D5216C6FF600B2235B /* Base */,
			);
			name = LaunchScreen.storyboard;
			sourceTree = "<group>";
		};
		B97B49CB216C6C6800B2235B /* Localizable.strings */ = {
			isa = PBXVariantGroup;
			children = (
				B97B49CA216C6C6800B2235B /* en */,
			);
			name = Localizable.strings;
			sourceTree = "<group>";
		};
/* End PBXVariantGroup section */

/* Begin XCBuildConfiguration section */
		A1D4BCDD202C4F3800FCDDEC /* Debug */ = {
			isa = XCBuildConfiguration;
			buildSettings = {
				ALWAYS_SEARCH_USER_PATHS = NO;
				CLANG_ANALYZER_LOCALIZABILITY_NONLOCALIZED = YES;
				CLANG_ANALYZER_NONNULL = YES;
				CLANG_ANALYZER_NUMBER_OBJECT_CONVERSION = YES_AGGRESSIVE;
				CLANG_CXX_LANGUAGE_STANDARD = "gnu++14";
				CLANG_CXX_LIBRARY = "libc++";
				CLANG_ENABLE_MODULES = YES;
				CLANG_ENABLE_OBJC_ARC = YES;
				CLANG_WARN_BLOCK_CAPTURE_AUTORELEASING = YES;
				CLANG_WARN_BOOL_CONVERSION = YES;
				CLANG_WARN_COMMA = YES;
				CLANG_WARN_CONSTANT_CONVERSION = YES;
				CLANG_WARN_DEPRECATED_OBJC_IMPLEMENTATIONS = YES;
				CLANG_WARN_DIRECT_OBJC_ISA_USAGE = YES_ERROR;
				CLANG_WARN_DOCUMENTATION_COMMENTS = YES;
				CLANG_WARN_EMPTY_BODY = YES;
				CLANG_WARN_ENUM_CONVERSION = YES;
				CLANG_WARN_INFINITE_RECURSION = YES;
				CLANG_WARN_INT_CONVERSION = YES;
				CLANG_WARN_NON_LITERAL_NULL_CONVERSION = YES;
				CLANG_WARN_OBJC_IMPLICIT_RETAIN_SELF = YES;
				CLANG_WARN_OBJC_LITERAL_CONVERSION = YES;
				CLANG_WARN_OBJC_ROOT_CLASS = YES_ERROR;
				CLANG_WARN_RANGE_LOOP_ANALYSIS = YES;
				CLANG_WARN_STRICT_PROTOTYPES = YES;
				CLANG_WARN_SUSPICIOUS_MOVE = YES;
				CLANG_WARN_UNGUARDED_AVAILABILITY = YES_AGGRESSIVE;
				CLANG_WARN_UNREACHABLE_CODE = YES;
				CLANG_WARN__DUPLICATE_METHOD_MATCH = YES;
				CODE_SIGN_IDENTITY = "iPhone Developer";
				COPY_PHASE_STRIP = NO;
				DEBUG_INFORMATION_FORMAT = dwarf;
				ENABLE_STRICT_OBJC_MSGSEND = YES;
				ENABLE_TESTABILITY = YES;
				GCC_C_LANGUAGE_STANDARD = gnu11;
				GCC_DYNAMIC_NO_PIC = NO;
				GCC_NO_COMMON_BLOCKS = YES;
				GCC_OPTIMIZATION_LEVEL = 0;
				GCC_PREPROCESSOR_DEFINITIONS = (
					"DEBUG=1",
					"$(inherited)",
				);
				GCC_WARN_64_TO_32_BIT_CONVERSION = YES;
				GCC_WARN_ABOUT_RETURN_TYPE = YES_ERROR;
				GCC_WARN_UNDECLARED_SELECTOR = YES;
				GCC_WARN_UNINITIALIZED_AUTOS = YES_AGGRESSIVE;
				GCC_WARN_UNUSED_FUNCTION = YES;
				GCC_WARN_UNUSED_VARIABLE = YES;
				IPHONEOS_DEPLOYMENT_TARGET = 11.2;
				MTL_ENABLE_DEBUG_INFO = YES;
				ONLY_ACTIVE_ARCH = YES;
				SDKROOT = iphoneos;
				SWIFT_ACTIVE_COMPILATION_CONDITIONS = DEBUG;
				SWIFT_OPTIMIZATION_LEVEL = "-Onone";
			};
			name = Debug;
		};
		A1D4BCDE202C4F3800FCDDEC /* Release */ = {
			isa = XCBuildConfiguration;
			buildSettings = {
				ALWAYS_SEARCH_USER_PATHS = NO;
				CLANG_ANALYZER_LOCALIZABILITY_NONLOCALIZED = YES;
				CLANG_ANALYZER_NONNULL = YES;
				CLANG_ANALYZER_NUMBER_OBJECT_CONVERSION = YES_AGGRESSIVE;
				CLANG_CXX_LANGUAGE_STANDARD = "gnu++14";
				CLANG_CXX_LIBRARY = "libc++";
				CLANG_ENABLE_MODULES = YES;
				CLANG_ENABLE_OBJC_ARC = YES;
				CLANG_WARN_BLOCK_CAPTURE_AUTORELEASING = YES;
				CLANG_WARN_BOOL_CONVERSION = YES;
				CLANG_WARN_COMMA = YES;
				CLANG_WARN_CONSTANT_CONVERSION = YES;
				CLANG_WARN_DEPRECATED_OBJC_IMPLEMENTATIONS = YES;
				CLANG_WARN_DIRECT_OBJC_ISA_USAGE = YES_ERROR;
				CLANG_WARN_DOCUMENTATION_COMMENTS = YES;
				CLANG_WARN_EMPTY_BODY = YES;
				CLANG_WARN_ENUM_CONVERSION = YES;
				CLANG_WARN_INFINITE_RECURSION = YES;
				CLANG_WARN_INT_CONVERSION = YES;
				CLANG_WARN_NON_LITERAL_NULL_CONVERSION = YES;
				CLANG_WARN_OBJC_IMPLICIT_RETAIN_SELF = YES;
				CLANG_WARN_OBJC_LITERAL_CONVERSION = YES;
				CLANG_WARN_OBJC_ROOT_CLASS = YES_ERROR;
				CLANG_WARN_RANGE_LOOP_ANALYSIS = YES;
				CLANG_WARN_STRICT_PROTOTYPES = YES;
				CLANG_WARN_SUSPICIOUS_MOVE = YES;
				CLANG_WARN_UNGUARDED_AVAILABILITY = YES_AGGRESSIVE;
				CLANG_WARN_UNREACHABLE_CODE = YES;
				CLANG_WARN__DUPLICATE_METHOD_MATCH = YES;
				CODE_SIGN_IDENTITY = "iPhone Developer";
				COPY_PHASE_STRIP = NO;
				DEBUG_INFORMATION_FORMAT = "dwarf-with-dsym";
				ENABLE_NS_ASSERTIONS = NO;
				ENABLE_STRICT_OBJC_MSGSEND = YES;
				GCC_C_LANGUAGE_STANDARD = gnu11;
				GCC_NO_COMMON_BLOCKS = YES;
				GCC_WARN_64_TO_32_BIT_CONVERSION = YES;
				GCC_WARN_ABOUT_RETURN_TYPE = YES_ERROR;
				GCC_WARN_UNDECLARED_SELECTOR = YES;
				GCC_WARN_UNINITIALIZED_AUTOS = YES_AGGRESSIVE;
				GCC_WARN_UNUSED_FUNCTION = YES;
				GCC_WARN_UNUSED_VARIABLE = YES;
				IPHONEOS_DEPLOYMENT_TARGET = 11.2;
				MTL_ENABLE_DEBUG_INFO = NO;
				SDKROOT = iphoneos;
				SWIFT_OPTIMIZATION_LEVEL = "-Owholemodule";
				VALIDATE_PRODUCT = YES;
			};
			name = Release;
		};
		A1D4BCE0202C4F3800FCDDEC /* Debug */ = {
			isa = XCBuildConfiguration;
			buildSettings = {
				ALWAYS_EMBED_SWIFT_STANDARD_LIBRARIES = YES;
				ASSETCATALOG_COMPILER_APPICON_NAME = AppIcon;
				CODE_SIGN_STYLE = Automatic;
				DEVELOPMENT_TEAM = 74N8K5J2N7;
				INFOPLIST_FILE = WeScanSampleProject/Info.plist;
				IPHONEOS_DEPLOYMENT_TARGET = 10.0;
				LD_RUNPATH_SEARCH_PATHS = "$(inherited) @executable_path/Frameworks";
				PRODUCT_BUNDLE_IDENTIFIER = com.WeTransfer.WeScanSampleProject;
				PRODUCT_NAME = "$(TARGET_NAME)";
<<<<<<< HEAD
				SWIFT_VERSION = 4.0;
				TARGETED_DEVICE_FAMILY = "1,2";
=======
				SWIFT_VERSION = 4.2;
				TARGETED_DEVICE_FAMILY = 1;
>>>>>>> d188f138
			};
			name = Debug;
		};
		A1D4BCE1202C4F3800FCDDEC /* Release */ = {
			isa = XCBuildConfiguration;
			buildSettings = {
				ALWAYS_EMBED_SWIFT_STANDARD_LIBRARIES = YES;
				ASSETCATALOG_COMPILER_APPICON_NAME = AppIcon;
				CODE_SIGN_STYLE = Automatic;
				DEVELOPMENT_TEAM = 74N8K5J2N7;
				INFOPLIST_FILE = WeScanSampleProject/Info.plist;
				IPHONEOS_DEPLOYMENT_TARGET = 10.0;
				LD_RUNPATH_SEARCH_PATHS = "$(inherited) @executable_path/Frameworks";
				PRODUCT_BUNDLE_IDENTIFIER = com.WeTransfer.WeScanSampleProject;
				PRODUCT_NAME = "$(TARGET_NAME)";
<<<<<<< HEAD
				SWIFT_VERSION = 4.0;
				TARGETED_DEVICE_FAMILY = "1,2";
=======
				SWIFT_VERSION = 4.2;
				TARGETED_DEVICE_FAMILY = 1;
>>>>>>> d188f138
			};
			name = Release;
		};
		A1D4BD05202C4F4100FCDDEC /* Debug */ = {
			isa = XCBuildConfiguration;
			buildSettings = {
				CLANG_ENABLE_MODULES = YES;
				CODE_SIGN_IDENTITY = "";
				CODE_SIGN_STYLE = Automatic;
				CURRENT_PROJECT_VERSION = 1;
				DEFINES_MODULE = YES;
				DEVELOPMENT_TEAM = 74N8K5J2N7;
				DYLIB_COMPATIBILITY_VERSION = 1;
				DYLIB_CURRENT_VERSION = 1;
				DYLIB_INSTALL_NAME_BASE = "@rpath";
				INFOPLIST_FILE = WeScan/Info.plist;
				INSTALL_PATH = "$(LOCAL_LIBRARY_DIR)/Frameworks";
				IPHONEOS_DEPLOYMENT_TARGET = 10.0;
				LD_RUNPATH_SEARCH_PATHS = "$(inherited) @executable_path/Frameworks @loader_path/Frameworks";
				PRODUCT_BUNDLE_IDENTIFIER = WeTransfer.WeScan;
				PRODUCT_NAME = "$(TARGET_NAME:c99extidentifier)";
				SKIP_INSTALL = YES;
				SWIFT_OPTIMIZATION_LEVEL = "-Onone";
				SWIFT_VERSION = 4.2;
				TARGETED_DEVICE_FAMILY = 1;
				VERSIONING_SYSTEM = "apple-generic";
				VERSION_INFO_PREFIX = "";
			};
			name = Debug;
		};
		A1D4BD06202C4F4100FCDDEC /* Release */ = {
			isa = XCBuildConfiguration;
			buildSettings = {
				CLANG_ENABLE_MODULES = YES;
				CODE_SIGN_IDENTITY = "";
				CODE_SIGN_STYLE = Automatic;
				CURRENT_PROJECT_VERSION = 1;
				DEFINES_MODULE = YES;
				DEVELOPMENT_TEAM = 74N8K5J2N7;
				DYLIB_COMPATIBILITY_VERSION = 1;
				DYLIB_CURRENT_VERSION = 1;
				DYLIB_INSTALL_NAME_BASE = "@rpath";
				INFOPLIST_FILE = WeScan/Info.plist;
				INSTALL_PATH = "$(LOCAL_LIBRARY_DIR)/Frameworks";
				IPHONEOS_DEPLOYMENT_TARGET = 10.0;
				LD_RUNPATH_SEARCH_PATHS = "$(inherited) @executable_path/Frameworks @loader_path/Frameworks";
				PRODUCT_BUNDLE_IDENTIFIER = WeTransfer.WeScan;
				PRODUCT_NAME = "$(TARGET_NAME:c99extidentifier)";
				SKIP_INSTALL = YES;
				SWIFT_VERSION = 4.2;
				TARGETED_DEVICE_FAMILY = 1;
				VERSIONING_SYSTEM = "apple-generic";
				VERSION_INFO_PREFIX = "";
			};
			name = Release;
		};
		A1D4BD09202C4F4100FCDDEC /* Debug */ = {
			isa = XCBuildConfiguration;
			buildSettings = {
				ALWAYS_EMBED_SWIFT_STANDARD_LIBRARIES = YES;
				CLANG_ENABLE_MODULES = YES;
				CODE_SIGN_STYLE = Automatic;
				DEVELOPMENT_TEAM = 74N8K5J2N7;
				INFOPLIST_FILE = WeScanTests/Info.plist;
				LD_RUNPATH_SEARCH_PATHS = "$(inherited) @executable_path/Frameworks @loader_path/Frameworks";
				PRODUCT_BUNDLE_IDENTIFIER = WeTransfer.WeScanTests;
				PRODUCT_NAME = "$(TARGET_NAME)";
				SWIFT_OBJC_BRIDGING_HEADER = "WeScanTests/WeScanTests-Bridging-Header.h";
				SWIFT_OPTIMIZATION_LEVEL = "-Onone";
				SWIFT_VERSION = 4.2;
				TARGETED_DEVICE_FAMILY = "1,2";
				TEST_HOST = "$(BUILT_PRODUCTS_DIR)/WeScanSampleProject.app/WeScanSampleProject";
			};
			name = Debug;
		};
		A1D4BD0A202C4F4100FCDDEC /* Release */ = {
			isa = XCBuildConfiguration;
			buildSettings = {
				ALWAYS_EMBED_SWIFT_STANDARD_LIBRARIES = YES;
				CLANG_ENABLE_MODULES = YES;
				CODE_SIGN_STYLE = Automatic;
				DEVELOPMENT_TEAM = 74N8K5J2N7;
				INFOPLIST_FILE = WeScanTests/Info.plist;
				LD_RUNPATH_SEARCH_PATHS = "$(inherited) @executable_path/Frameworks @loader_path/Frameworks";
				PRODUCT_BUNDLE_IDENTIFIER = WeTransfer.WeScanTests;
				PRODUCT_NAME = "$(TARGET_NAME)";
				SWIFT_OBJC_BRIDGING_HEADER = "WeScanTests/WeScanTests-Bridging-Header.h";
				SWIFT_VERSION = 4.2;
				TARGETED_DEVICE_FAMILY = "1,2";
				TEST_HOST = "$(BUILT_PRODUCTS_DIR)/WeScanSampleProject.app/WeScanSampleProject";
			};
			name = Release;
		};
/* End XCBuildConfiguration section */

/* Begin XCConfigurationList section */
		A1D4BCB2202C4F3800FCDDEC /* Build configuration list for PBXProject "WeScan" */ = {
			isa = XCConfigurationList;
			buildConfigurations = (
				A1D4BCDD202C4F3800FCDDEC /* Debug */,
				A1D4BCDE202C4F3800FCDDEC /* Release */,
			);
			defaultConfigurationIsVisible = 0;
			defaultConfigurationName = Release;
		};
		A1D4BCDF202C4F3800FCDDEC /* Build configuration list for PBXNativeTarget "WeScanSampleProject" */ = {
			isa = XCConfigurationList;
			buildConfigurations = (
				A1D4BCE0202C4F3800FCDDEC /* Debug */,
				A1D4BCE1202C4F3800FCDDEC /* Release */,
			);
			defaultConfigurationIsVisible = 0;
			defaultConfigurationName = Release;
		};
		A1D4BD04202C4F4100FCDDEC /* Build configuration list for PBXNativeTarget "WeScan" */ = {
			isa = XCConfigurationList;
			buildConfigurations = (
				A1D4BD05202C4F4100FCDDEC /* Debug */,
				A1D4BD06202C4F4100FCDDEC /* Release */,
			);
			defaultConfigurationIsVisible = 0;
			defaultConfigurationName = Release;
		};
		A1D4BD08202C4F4100FCDDEC /* Build configuration list for PBXNativeTarget "WeScanTests" */ = {
			isa = XCConfigurationList;
			buildConfigurations = (
				A1D4BD09202C4F4100FCDDEC /* Debug */,
				A1D4BD0A202C4F4100FCDDEC /* Release */,
			);
			defaultConfigurationIsVisible = 0;
			defaultConfigurationName = Release;
		};
/* End XCConfigurationList section */
	};
	rootObject = A1D4BCAF202C4F3800FCDDEC /* Project object */;
}<|MERGE_RESOLUTION|>--- conflicted
+++ resolved
@@ -914,13 +914,8 @@
 				LD_RUNPATH_SEARCH_PATHS = "$(inherited) @executable_path/Frameworks";
 				PRODUCT_BUNDLE_IDENTIFIER = com.WeTransfer.WeScanSampleProject;
 				PRODUCT_NAME = "$(TARGET_NAME)";
-<<<<<<< HEAD
-				SWIFT_VERSION = 4.0;
-				TARGETED_DEVICE_FAMILY = "1,2";
-=======
 				SWIFT_VERSION = 4.2;
 				TARGETED_DEVICE_FAMILY = 1;
->>>>>>> d188f138
 			};
 			name = Debug;
 		};
@@ -936,13 +931,8 @@
 				LD_RUNPATH_SEARCH_PATHS = "$(inherited) @executable_path/Frameworks";
 				PRODUCT_BUNDLE_IDENTIFIER = com.WeTransfer.WeScanSampleProject;
 				PRODUCT_NAME = "$(TARGET_NAME)";
-<<<<<<< HEAD
-				SWIFT_VERSION = 4.0;
-				TARGETED_DEVICE_FAMILY = "1,2";
-=======
 				SWIFT_VERSION = 4.2;
 				TARGETED_DEVICE_FAMILY = 1;
->>>>>>> d188f138
 			};
 			name = Release;
 		};
