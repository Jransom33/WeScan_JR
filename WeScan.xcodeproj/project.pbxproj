// !$*UTF8*$!
{
	archiveVersion = 1;
	classes = {
	};
	objectVersion = 48;
	objects = {

/* Begin PBXBuildFile section */
		74E27858215446C900361812 /* FBSnapshotTestCase.framework in Frameworks */ = {isa = PBXBuildFile; fileRef = 74E27850215446C200361812 /* FBSnapshotTestCase.framework */; };
		74F7D034211ACBD90046AF7E /* CIRectangleDetectorTests.swift in Sources */ = {isa = PBXBuildFile; fileRef = 74F7D033211ACBD90046AF7E /* CIRectangleDetectorTests.swift */; };
		74F7D036211ACBEE0046AF7E /* CaptureSessionTests.swift in Sources */ = {isa = PBXBuildFile; fileRef = 74F7D035211ACBEE0046AF7E /* CaptureSessionTests.swift */; };
		74F7D038211ACBF90046AF7E /* VisionRectangleDetectorTests.swift in Sources */ = {isa = PBXBuildFile; fileRef = 74F7D037211ACBF90046AF7E /* VisionRectangleDetectorTests.swift */; };
		74F7D03A211ACC4B0046AF7E /* UIImageTests.swift in Sources */ = {isa = PBXBuildFile; fileRef = 74F7D039211ACC4B0046AF7E /* UIImageTests.swift */; };
		74F7D03C211ACC6B0046AF7E /* CGAffineTransformTests.swift in Sources */ = {isa = PBXBuildFile; fileRef = 74F7D03B211ACC6B0046AF7E /* CGAffineTransformTests.swift */; };
		74F7D03E211ACC890046AF7E /* AVCaptureVideoOrientationTests.swift in Sources */ = {isa = PBXBuildFile; fileRef = 74F7D03D211ACC890046AF7E /* AVCaptureVideoOrientationTests.swift */; };
		A11C5B9C2046A20C005075FE /* Error.swift in Sources */ = {isa = PBXBuildFile; fileRef = A11C5B9B2046A20C005075FE /* Error.swift */; };
		A11C5CD920495EA1005075FE /* RectangleFeaturesFunnelTests.swift in Sources */ = {isa = PBXBuildFile; fileRef = A11C5CD820495EA1005075FE /* RectangleFeaturesFunnelTests.swift */; };
		A11C5CDB20495EC9005075FE /* AVCaptureVideoOrientation+Utils.swift in Sources */ = {isa = PBXBuildFile; fileRef = A11C5CDA20495EC9005075FE /* AVCaptureVideoOrientation+Utils.swift */; };
		A14089BA204D92EA0009530F /* EditScanCornerView.swift in Sources */ = {isa = PBXBuildFile; fileRef = A14089B9204D92EA0009530F /* EditScanCornerView.swift */; };
		A14089EE204EAA180009530F /* ArrayTests.swift in Sources */ = {isa = PBXBuildFile; fileRef = A14089ED204EAA180009530F /* ArrayTests.swift */; };
		A14089F0204EAC050009530F /* BigRectangle.jpg in Resources */ = {isa = PBXBuildFile; fileRef = A14089EF204EAC040009530F /* BigRectangle.jpg */; };
		A165F67E2044741B002D5ED6 /* ShutterButton.swift in Sources */ = {isa = PBXBuildFile; fileRef = A165F67D2044741B002D5ED6 /* ShutterButton.swift */; };
		A1675BAB2041693A00852865 /* Square.jpg in Resources */ = {isa = PBXBuildFile; fileRef = A1675BAA2041693A00852865 /* Square.jpg */; };
		A1675BAF204178BD00852865 /* ImageFeatureTestHelpers.swift in Sources */ = {isa = PBXBuildFile; fileRef = A1675BAE204178BD00852865 /* ImageFeatureTestHelpers.swift */; };
		A194E96F2042BD77003493E2 /* Rectangle.jpg in Resources */ = {isa = PBXBuildFile; fileRef = A194E96E2042BD77003493E2 /* Rectangle.jpg */; };
		A194E97220431DD7003493E2 /* ReviewViewController.swift in Sources */ = {isa = PBXBuildFile; fileRef = A194E97120431DD7003493E2 /* ReviewViewController.swift */; };
		A1C4DD4E2044ADE600D36684 /* CGRect+Utils.swift in Sources */ = {isa = PBXBuildFile; fileRef = A1C4DD4D2044ADE600D36684 /* CGRect+Utils.swift */; };
		A1C4DD502044B1D500D36684 /* CGRectTests.swift in Sources */ = {isa = PBXBuildFile; fileRef = A1C4DD4F2044B1D500D36684 /* CGRectTests.swift */; };
		A1D4BCBB202C4F3800FCDDEC /* AppDelegate.swift in Sources */ = {isa = PBXBuildFile; fileRef = A1D4BCBA202C4F3800FCDDEC /* AppDelegate.swift */; };
		A1D4BCBD202C4F3800FCDDEC /* HomeViewController.swift in Sources */ = {isa = PBXBuildFile; fileRef = A1D4BCBC202C4F3800FCDDEC /* HomeViewController.swift */; };
		A1D4BCC0202C4F3800FCDDEC /* Main.storyboard in Resources */ = {isa = PBXBuildFile; fileRef = A1D4BCBE202C4F3800FCDDEC /* Main.storyboard */; };
		A1D4BCC2202C4F3800FCDDEC /* Assets.xcassets in Resources */ = {isa = PBXBuildFile; fileRef = A1D4BCC1202C4F3800FCDDEC /* Assets.xcassets */; };
		A1D4BCC5202C4F3800FCDDEC /* LaunchScreen.storyboard in Resources */ = {isa = PBXBuildFile; fileRef = A1D4BCC3202C4F3800FCDDEC /* LaunchScreen.storyboard */; };
		A1D4BCF6202C4F4100FCDDEC /* WeScan.framework in Frameworks */ = {isa = PBXBuildFile; fileRef = A1D4BCED202C4F4100FCDDEC /* WeScan.framework */; };
		A1D4BCFF202C4F4100FCDDEC /* WeScan.h in Headers */ = {isa = PBXBuildFile; fileRef = A1D4BCEF202C4F4100FCDDEC /* WeScan.h */; settings = {ATTRIBUTES = (Public, ); }; };
		A1D4BD02202C4F4100FCDDEC /* WeScan.framework in Frameworks */ = {isa = PBXBuildFile; fileRef = A1D4BCED202C4F4100FCDDEC /* WeScan.framework */; };
		A1D4BD03202C4F4100FCDDEC /* WeScan.framework in Embed Frameworks */ = {isa = PBXBuildFile; fileRef = A1D4BCED202C4F4100FCDDEC /* WeScan.framework */; settings = {ATTRIBUTES = (CodeSignOnCopy, RemoveHeadersOnCopy, ); }; };
		A1D4BD0C202C504F00FCDDEC /* ScannerViewController.swift in Sources */ = {isa = PBXBuildFile; fileRef = A1D4BD0B202C504F00FCDDEC /* ScannerViewController.swift */; };
		A1D4BD0E202C57A400FCDDEC /* CaptureSessionManager.swift in Sources */ = {isa = PBXBuildFile; fileRef = A1D4BD0D202C57A400FCDDEC /* CaptureSessionManager.swift */; };
		A1D4BD15202C6CC000FCDDEC /* Array+Utils.swift in Sources */ = {isa = PBXBuildFile; fileRef = A1D4BD14202C6CC000FCDDEC /* Array+Utils.swift */; };
		A1DF90A02031D89D00841A11 /* ImageScannerController.swift in Sources */ = {isa = PBXBuildFile; fileRef = A1DF909F2031D89D00841A11 /* ImageScannerController.swift */; };
		A1DF90A420331A0B00841A11 /* CIRectangleDetector.swift in Sources */ = {isa = PBXBuildFile; fileRef = A1DF90A320331A0B00841A11 /* CIRectangleDetector.swift */; };
		A1DF90C32034919400841A11 /* QuadrilateralTests.swift in Sources */ = {isa = PBXBuildFile; fileRef = A1DF90C22034919400841A11 /* QuadrilateralTests.swift */; };
		A1DF90E420358CB100841A11 /* Transformable.swift in Sources */ = {isa = PBXBuildFile; fileRef = A1DF90E320358CB000841A11 /* Transformable.swift */; };
		A1DF90F22035992A00841A11 /* CGAffineTransform+Utils.swift in Sources */ = {isa = PBXBuildFile; fileRef = A1DF90F12035992A00841A11 /* CGAffineTransform+Utils.swift */; };
		A1DF90F62037187500841A11 /* UIImage+Orientation.swift in Sources */ = {isa = PBXBuildFile; fileRef = A1DF90F52037187500841A11 /* UIImage+Orientation.swift */; };
		A1DF90FD203B412600841A11 /* CGPointTests.swift in Sources */ = {isa = PBXBuildFile; fileRef = A1DF90FC203B412600841A11 /* CGPointTests.swift */; };
		A1F22E99202C7B66001723AD /* QuadrilateralView.swift in Sources */ = {isa = PBXBuildFile; fileRef = A1F22E98202C7B66001723AD /* QuadrilateralView.swift */; };
		A1F22E9F202C8D70001723AD /* Quadrilateral.swift in Sources */ = {isa = PBXBuildFile; fileRef = A1F22E9E202C8D70001723AD /* Quadrilateral.swift */; };
		A1F22EA3202DAA74001723AD /* RectangleFeaturesFunnel.swift in Sources */ = {isa = PBXBuildFile; fileRef = A1F22EA2202DAA74001723AD /* RectangleFeaturesFunnel.swift */; };
		A1F22EA5202DB3AA001723AD /* CGPoint+Utils.swift in Sources */ = {isa = PBXBuildFile; fileRef = A1F22EA4202DB3AA001723AD /* CGPoint+Utils.swift */; };
		A1F22ECE2031937E001723AD /* EditScanViewController.swift in Sources */ = {isa = PBXBuildFile; fileRef = A1F22ECD2031937E001723AD /* EditScanViewController.swift */; };
		B9274D3A219B951000F9FCD1 /* CIImage+Utils.swift in Sources */ = {isa = PBXBuildFile; fileRef = B9274D39219B951000F9FCD1 /* CIImage+Utils.swift */; };
		B92A2C8321578D28002874E5 /* CaptureSession.swift in Sources */ = {isa = PBXBuildFile; fileRef = B92A2C8221578D28002874E5 /* CaptureSession.swift */; };
		B940E38A21A77192003B3C0B /* enhance@3x.png in Resources */ = {isa = PBXBuildFile; fileRef = B940E38721A77192003B3C0B /* enhance@3x.png */; };
		B940E38B21A77192003B3C0B /* enhance@2x.png in Resources */ = {isa = PBXBuildFile; fileRef = B940E38821A77192003B3C0B /* enhance@2x.png */; };
		B940E38C21A77192003B3C0B /* enhance.png in Resources */ = {isa = PBXBuildFile; fileRef = B940E38921A77192003B3C0B /* enhance.png */; };
<<<<<<< HEAD
		B940E3B821A95C44003B3C0B /* FocusRectangleViewTests.swift in Sources */ = {isa = PBXBuildFile; fileRef = B940E3B721A95C44003B3C0B /* FocusRectangleViewTests.swift */; };
=======
		B940E3AD21A829EE003B3C0B /* CaptureSession+Orientation.swift in Sources */ = {isa = PBXBuildFile; fileRef = B940E3AC21A829ED003B3C0B /* CaptureSession+Orientation.swift */; };
>>>>>>> 8d20d255
		B94FBBAD2178652B001ED1B4 /* flash.png in Resources */ = {isa = PBXBuildFile; fileRef = B94FBBAA2178652B001ED1B4 /* flash.png */; };
		B94FBBAE2178652B001ED1B4 /* flash@3x.png in Resources */ = {isa = PBXBuildFile; fileRef = B94FBBAB2178652B001ED1B4 /* flash@3x.png */; };
		B94FBBAF2178652B001ED1B4 /* flash@2x.png in Resources */ = {isa = PBXBuildFile; fileRef = B94FBBAC2178652B001ED1B4 /* flash@2x.png */; };
		B94FBBB32178653C001ED1B4 /* flashUnavailable@3x.png in Resources */ = {isa = PBXBuildFile; fileRef = B94FBBB02178653C001ED1B4 /* flashUnavailable@3x.png */; };
		B94FBBB42178653C001ED1B4 /* flashUnavailable.png in Resources */ = {isa = PBXBuildFile; fileRef = B94FBBB12178653C001ED1B4 /* flashUnavailable.png */; };
		B94FBBB52178653C001ED1B4 /* flashUnavailable@2x.png in Resources */ = {isa = PBXBuildFile; fileRef = B94FBBB22178653C001ED1B4 /* flashUnavailable@2x.png */; };
		B97B49C9216C6C6800B2235B /* Localizable.strings in Resources */ = {isa = PBXBuildFile; fileRef = B97B49CB216C6C6800B2235B /* Localizable.strings */; };
		B992E831210C36A400C33A21 /* VisionRectangleDetector.swift in Sources */ = {isa = PBXBuildFile; fileRef = B992E830210C36A400C33A21 /* VisionRectangleDetector.swift */; };
		B9AAE88B219E6C0400205620 /* FocusRectangleView.swift in Sources */ = {isa = PBXBuildFile; fileRef = B9AAE88A219E6C0400205620 /* FocusRectangleView.swift */; };
		C31DD8A320C087D80072D439 /* ZoomGestureController.swift in Sources */ = {isa = PBXBuildFile; fileRef = C31DD8A220C087D80072D439 /* ZoomGestureController.swift */; };
		C3789C9B20CC69AD001B423F /* QuadrilateralViewTests.swift in Sources */ = {isa = PBXBuildFile; fileRef = C3789C9A20CC69AD001B423F /* QuadrilateralViewTests.swift */; };
		C3E2EB8E20B8970800A42E58 /* UIImage+Utils.swift in Sources */ = {isa = PBXBuildFile; fileRef = C3E2EB8D20B8970800A42E58 /* UIImage+Utils.swift */; };
/* End PBXBuildFile section */

/* Begin PBXContainerItemProxy section */
		74E2784F215446C200361812 /* PBXContainerItemProxy */ = {
			isa = PBXContainerItemProxy;
			containerPortal = 74E27848215446C200361812 /* FBSnapshotTestCase.xcodeproj */;
			proxyType = 2;
			remoteGlobalIDString = B31987F01AB782D000B0A900;
			remoteInfo = "FBSnapshotTestCase iOS";
		};
		74E27851215446C200361812 /* PBXContainerItemProxy */ = {
			isa = PBXContainerItemProxy;
			containerPortal = 74E27848215446C200361812 /* FBSnapshotTestCase.xcodeproj */;
			proxyType = 2;
			remoteGlobalIDString = B31987FB1AB782D100B0A900;
			remoteInfo = "FBSnapshotTestCase iOS Tests";
		};
		74E27853215446C200361812 /* PBXContainerItemProxy */ = {
			isa = PBXContainerItemProxy;
			containerPortal = 74E27848215446C200361812 /* FBSnapshotTestCase.xcodeproj */;
			proxyType = 2;
			remoteGlobalIDString = 8271377A1C63AB6F00354E42;
			remoteInfo = "FBSnapshotTestCase tvOS";
		};
		74E27855215446C200361812 /* PBXContainerItemProxy */ = {
			isa = PBXContainerItemProxy;
			containerPortal = 74E27848215446C200361812 /* FBSnapshotTestCase.xcodeproj */;
			proxyType = 2;
			remoteGlobalIDString = 827137831C63AB7000354E42;
			remoteInfo = "FBSnapshotTestCase tvOS Tests";
		};
		74E27859215446D100361812 /* PBXContainerItemProxy */ = {
			isa = PBXContainerItemProxy;
			containerPortal = 74E27848215446C200361812 /* FBSnapshotTestCase.xcodeproj */;
			proxyType = 1;
			remoteGlobalIDString = B31987EF1AB782D000B0A900;
			remoteInfo = "FBSnapshotTestCase iOS";
		};
		74E278622154528300361812 /* PBXContainerItemProxy */ = {
			isa = PBXContainerItemProxy;
			containerPortal = 74E2785B2154528300361812 /* FBSnapshotTestCase.xcodeproj */;
			proxyType = 2;
			remoteGlobalIDString = B31987F01AB782D000B0A900;
			remoteInfo = "FBSnapshotTestCase iOS";
		};
		74E278642154528300361812 /* PBXContainerItemProxy */ = {
			isa = PBXContainerItemProxy;
			containerPortal = 74E2785B2154528300361812 /* FBSnapshotTestCase.xcodeproj */;
			proxyType = 2;
			remoteGlobalIDString = B31987FB1AB782D100B0A900;
			remoteInfo = "FBSnapshotTestCase iOS Tests";
		};
		74E278662154528300361812 /* PBXContainerItemProxy */ = {
			isa = PBXContainerItemProxy;
			containerPortal = 74E2785B2154528300361812 /* FBSnapshotTestCase.xcodeproj */;
			proxyType = 2;
			remoteGlobalIDString = 8271377A1C63AB6F00354E42;
			remoteInfo = "FBSnapshotTestCase tvOS";
		};
		74E278682154528300361812 /* PBXContainerItemProxy */ = {
			isa = PBXContainerItemProxy;
			containerPortal = 74E2785B2154528300361812 /* FBSnapshotTestCase.xcodeproj */;
			proxyType = 2;
			remoteGlobalIDString = 827137831C63AB7000354E42;
			remoteInfo = "FBSnapshotTestCase tvOS Tests";
		};
		A1D4BCF7202C4F4100FCDDEC /* PBXContainerItemProxy */ = {
			isa = PBXContainerItemProxy;
			containerPortal = A1D4BCAF202C4F3800FCDDEC /* Project object */;
			proxyType = 1;
			remoteGlobalIDString = A1D4BCEC202C4F4100FCDDEC;
			remoteInfo = Scanner;
		};
		A1D4BCF9202C4F4100FCDDEC /* PBXContainerItemProxy */ = {
			isa = PBXContainerItemProxy;
			containerPortal = A1D4BCAF202C4F3800FCDDEC /* Project object */;
			proxyType = 1;
			remoteGlobalIDString = A1D4BCB6202C4F3800FCDDEC;
			remoteInfo = ScannerSampleProject;
		};
		A1D4BD00202C4F4100FCDDEC /* PBXContainerItemProxy */ = {
			isa = PBXContainerItemProxy;
			containerPortal = A1D4BCAF202C4F3800FCDDEC /* Project object */;
			proxyType = 1;
			remoteGlobalIDString = A1D4BCEC202C4F4100FCDDEC;
			remoteInfo = Scanner;
		};
/* End PBXContainerItemProxy section */

/* Begin PBXCopyFilesBuildPhase section */
		A1D4BD07202C4F4100FCDDEC /* Embed Frameworks */ = {
			isa = PBXCopyFilesBuildPhase;
			buildActionMask = 2147483647;
			dstPath = "";
			dstSubfolderSpec = 10;
			files = (
				A1D4BD03202C4F4100FCDDEC /* WeScan.framework in Embed Frameworks */,
			);
			name = "Embed Frameworks";
			runOnlyForDeploymentPostprocessing = 0;
		};
/* End PBXCopyFilesBuildPhase section */

/* Begin PBXFileReference section */
		4A644E2221A73C2B00B20839 /* fr */ = {isa = PBXFileReference; lastKnownFileType = text.plist.strings; name = fr; path = fr.lproj/Localizable.strings; sourceTree = "<group>"; };
		74E27848215446C200361812 /* FBSnapshotTestCase.xcodeproj */ = {isa = PBXFileReference; lastKnownFileType = "wrapper.pb-project"; name = FBSnapshotTestCase.xcodeproj; path = "Submodules/ios-snapshot-test-case/FBSnapshotTestCase.xcodeproj"; sourceTree = "<group>"; };
		74E2785B2154528300361812 /* FBSnapshotTestCase.xcodeproj */ = {isa = PBXFileReference; lastKnownFileType = "wrapper.pb-project"; name = FBSnapshotTestCase.xcodeproj; path = "Submodules/ios-snapshot-test-case/FBSnapshotTestCase.xcodeproj"; sourceTree = SOURCE_ROOT; };
		74F7D033211ACBD90046AF7E /* CIRectangleDetectorTests.swift */ = {isa = PBXFileReference; lastKnownFileType = sourcecode.swift; path = CIRectangleDetectorTests.swift; sourceTree = "<group>"; };
		74F7D035211ACBEE0046AF7E /* CaptureSessionTests.swift */ = {isa = PBXFileReference; lastKnownFileType = sourcecode.swift; path = CaptureSessionTests.swift; sourceTree = "<group>"; };
		74F7D037211ACBF90046AF7E /* VisionRectangleDetectorTests.swift */ = {isa = PBXFileReference; lastKnownFileType = sourcecode.swift; path = VisionRectangleDetectorTests.swift; sourceTree = "<group>"; };
		74F7D039211ACC4B0046AF7E /* UIImageTests.swift */ = {isa = PBXFileReference; lastKnownFileType = sourcecode.swift; path = UIImageTests.swift; sourceTree = "<group>"; };
		74F7D03B211ACC6B0046AF7E /* CGAffineTransformTests.swift */ = {isa = PBXFileReference; lastKnownFileType = sourcecode.swift; path = CGAffineTransformTests.swift; sourceTree = "<group>"; };
		74F7D03D211ACC890046AF7E /* AVCaptureVideoOrientationTests.swift */ = {isa = PBXFileReference; lastKnownFileType = sourcecode.swift; path = AVCaptureVideoOrientationTests.swift; sourceTree = "<group>"; };
		A11C5B9B2046A20C005075FE /* Error.swift */ = {isa = PBXFileReference; lastKnownFileType = sourcecode.swift; path = Error.swift; sourceTree = "<group>"; };
		A11C5CD820495EA1005075FE /* RectangleFeaturesFunnelTests.swift */ = {isa = PBXFileReference; fileEncoding = 4; lastKnownFileType = sourcecode.swift; path = RectangleFeaturesFunnelTests.swift; sourceTree = "<group>"; };
		A11C5CDA20495EC9005075FE /* AVCaptureVideoOrientation+Utils.swift */ = {isa = PBXFileReference; fileEncoding = 4; lastKnownFileType = sourcecode.swift; path = "AVCaptureVideoOrientation+Utils.swift"; sourceTree = "<group>"; };
		A14089B9204D92EA0009530F /* EditScanCornerView.swift */ = {isa = PBXFileReference; lastKnownFileType = sourcecode.swift; path = EditScanCornerView.swift; sourceTree = "<group>"; };
		A14089ED204EAA180009530F /* ArrayTests.swift */ = {isa = PBXFileReference; lastKnownFileType = sourcecode.swift; path = ArrayTests.swift; sourceTree = "<group>"; };
		A14089EF204EAC040009530F /* BigRectangle.jpg */ = {isa = PBXFileReference; lastKnownFileType = image.jpeg; path = BigRectangle.jpg; sourceTree = "<group>"; };
		A165F67D2044741B002D5ED6 /* ShutterButton.swift */ = {isa = PBXFileReference; lastKnownFileType = sourcecode.swift; path = ShutterButton.swift; sourceTree = "<group>"; };
		A1675BAA2041693A00852865 /* Square.jpg */ = {isa = PBXFileReference; lastKnownFileType = image.jpeg; path = Square.jpg; sourceTree = "<group>"; };
		A1675BAE204178BD00852865 /* ImageFeatureTestHelpers.swift */ = {isa = PBXFileReference; lastKnownFileType = sourcecode.swift; path = ImageFeatureTestHelpers.swift; sourceTree = "<group>"; };
		A194E96E2042BD77003493E2 /* Rectangle.jpg */ = {isa = PBXFileReference; lastKnownFileType = image.jpeg; path = Rectangle.jpg; sourceTree = "<group>"; };
		A194E97120431DD7003493E2 /* ReviewViewController.swift */ = {isa = PBXFileReference; lastKnownFileType = sourcecode.swift; path = ReviewViewController.swift; sourceTree = "<group>"; };
		A1C4DD4D2044ADE600D36684 /* CGRect+Utils.swift */ = {isa = PBXFileReference; lastKnownFileType = sourcecode.swift; path = "CGRect+Utils.swift"; sourceTree = "<group>"; };
		A1C4DD4F2044B1D500D36684 /* CGRectTests.swift */ = {isa = PBXFileReference; lastKnownFileType = sourcecode.swift; path = CGRectTests.swift; sourceTree = "<group>"; };
		A1D4BCB7202C4F3800FCDDEC /* WeScanSampleProject.app */ = {isa = PBXFileReference; explicitFileType = wrapper.application; includeInIndex = 0; path = WeScanSampleProject.app; sourceTree = BUILT_PRODUCTS_DIR; };
		A1D4BCBA202C4F3800FCDDEC /* AppDelegate.swift */ = {isa = PBXFileReference; lastKnownFileType = sourcecode.swift; path = AppDelegate.swift; sourceTree = "<group>"; };
		A1D4BCBC202C4F3800FCDDEC /* HomeViewController.swift */ = {isa = PBXFileReference; lastKnownFileType = sourcecode.swift; path = HomeViewController.swift; sourceTree = "<group>"; };
		A1D4BCC1202C4F3800FCDDEC /* Assets.xcassets */ = {isa = PBXFileReference; lastKnownFileType = folder.assetcatalog; path = Assets.xcassets; sourceTree = "<group>"; };
		A1D4BCC6202C4F3800FCDDEC /* Info.plist */ = {isa = PBXFileReference; lastKnownFileType = text.plist.xml; path = Info.plist; sourceTree = "<group>"; };
		A1D4BCED202C4F4100FCDDEC /* WeScan.framework */ = {isa = PBXFileReference; explicitFileType = wrapper.framework; includeInIndex = 0; path = WeScan.framework; sourceTree = BUILT_PRODUCTS_DIR; };
		A1D4BCEF202C4F4100FCDDEC /* WeScan.h */ = {isa = PBXFileReference; lastKnownFileType = sourcecode.c.h; path = WeScan.h; sourceTree = "<group>"; };
		A1D4BCF0202C4F4100FCDDEC /* Info.plist */ = {isa = PBXFileReference; lastKnownFileType = text.plist.xml; path = Info.plist; sourceTree = "<group>"; };
		A1D4BCF5202C4F4100FCDDEC /* WeScanTests.xctest */ = {isa = PBXFileReference; explicitFileType = wrapper.cfbundle; includeInIndex = 0; path = WeScanTests.xctest; sourceTree = BUILT_PRODUCTS_DIR; };
		A1D4BCFE202C4F4100FCDDEC /* Info.plist */ = {isa = PBXFileReference; lastKnownFileType = text.plist.xml; path = Info.plist; sourceTree = "<group>"; };
		A1D4BD0B202C504F00FCDDEC /* ScannerViewController.swift */ = {isa = PBXFileReference; lastKnownFileType = sourcecode.swift; path = ScannerViewController.swift; sourceTree = "<group>"; };
		A1D4BD0D202C57A400FCDDEC /* CaptureSessionManager.swift */ = {isa = PBXFileReference; lastKnownFileType = sourcecode.swift; path = CaptureSessionManager.swift; sourceTree = "<group>"; };
		A1D4BD14202C6CC000FCDDEC /* Array+Utils.swift */ = {isa = PBXFileReference; lastKnownFileType = sourcecode.swift; path = "Array+Utils.swift"; sourceTree = "<group>"; };
		A1DF909F2031D89D00841A11 /* ImageScannerController.swift */ = {isa = PBXFileReference; lastKnownFileType = sourcecode.swift; path = ImageScannerController.swift; sourceTree = "<group>"; };
		A1DF90A320331A0B00841A11 /* CIRectangleDetector.swift */ = {isa = PBXFileReference; lastKnownFileType = sourcecode.swift; path = CIRectangleDetector.swift; sourceTree = "<group>"; };
		A1DF90C12034919300841A11 /* WeScanTests-Bridging-Header.h */ = {isa = PBXFileReference; lastKnownFileType = sourcecode.c.h; path = "WeScanTests-Bridging-Header.h"; sourceTree = "<group>"; };
		A1DF90C22034919400841A11 /* QuadrilateralTests.swift */ = {isa = PBXFileReference; lastKnownFileType = sourcecode.swift; path = QuadrilateralTests.swift; sourceTree = "<group>"; };
		A1DF90E320358CB000841A11 /* Transformable.swift */ = {isa = PBXFileReference; lastKnownFileType = sourcecode.swift; path = Transformable.swift; sourceTree = "<group>"; };
		A1DF90F12035992A00841A11 /* CGAffineTransform+Utils.swift */ = {isa = PBXFileReference; lastKnownFileType = sourcecode.swift; path = "CGAffineTransform+Utils.swift"; sourceTree = "<group>"; };
		A1DF90F52037187500841A11 /* UIImage+Orientation.swift */ = {isa = PBXFileReference; lastKnownFileType = sourcecode.swift; path = "UIImage+Orientation.swift"; sourceTree = "<group>"; };
		A1DF90FC203B412600841A11 /* CGPointTests.swift */ = {isa = PBXFileReference; lastKnownFileType = sourcecode.swift; path = CGPointTests.swift; sourceTree = "<group>"; };
		A1F22E98202C7B66001723AD /* QuadrilateralView.swift */ = {isa = PBXFileReference; lastKnownFileType = sourcecode.swift; path = QuadrilateralView.swift; sourceTree = "<group>"; };
		A1F22E9E202C8D70001723AD /* Quadrilateral.swift */ = {isa = PBXFileReference; lastKnownFileType = sourcecode.swift; path = Quadrilateral.swift; sourceTree = "<group>"; };
		A1F22EA2202DAA74001723AD /* RectangleFeaturesFunnel.swift */ = {isa = PBXFileReference; lastKnownFileType = sourcecode.swift; path = RectangleFeaturesFunnel.swift; sourceTree = "<group>"; };
		A1F22EA4202DB3AA001723AD /* CGPoint+Utils.swift */ = {isa = PBXFileReference; lastKnownFileType = sourcecode.swift; path = "CGPoint+Utils.swift"; sourceTree = "<group>"; };
		A1F22ECD2031937E001723AD /* EditScanViewController.swift */ = {isa = PBXFileReference; lastKnownFileType = sourcecode.swift; path = EditScanViewController.swift; sourceTree = "<group>"; };
		B9274D39219B951000F9FCD1 /* CIImage+Utils.swift */ = {isa = PBXFileReference; lastKnownFileType = sourcecode.swift; path = "CIImage+Utils.swift"; sourceTree = "<group>"; };
		B92A2C8221578D28002874E5 /* CaptureSession.swift */ = {isa = PBXFileReference; lastKnownFileType = sourcecode.swift; path = CaptureSession.swift; sourceTree = "<group>"; };
		B940E38721A77192003B3C0B /* enhance@3x.png */ = {isa = PBXFileReference; lastKnownFileType = image.png; path = "enhance@3x.png"; sourceTree = "<group>"; };
		B940E38821A77192003B3C0B /* enhance@2x.png */ = {isa = PBXFileReference; lastKnownFileType = image.png; path = "enhance@2x.png"; sourceTree = "<group>"; };
		B940E38921A77192003B3C0B /* enhance.png */ = {isa = PBXFileReference; lastKnownFileType = image.png; path = enhance.png; sourceTree = "<group>"; };
<<<<<<< HEAD
		B940E3B721A95C44003B3C0B /* FocusRectangleViewTests.swift */ = {isa = PBXFileReference; lastKnownFileType = sourcecode.swift; path = FocusRectangleViewTests.swift; sourceTree = "<group>"; };
=======
		B940E3BD21AC2553003B3C0B /* pt-PT */ = {isa = PBXFileReference; lastKnownFileType = text.plist.strings; name = "pt-PT"; path = "pt-PT.lproj/Localizable.strings"; sourceTree = "<group>"; };
		B940E3C521AC2560003B3C0B /* it */ = {isa = PBXFileReference; lastKnownFileType = text.plist.strings; name = it; path = it.lproj/Localizable.strings; sourceTree = "<group>"; };
		B940E3C621AC2568003B3C0B /* zh-Hans */ = {isa = PBXFileReference; lastKnownFileType = text.plist.strings; name = "zh-Hans"; path = "zh-Hans.lproj/Localizable.strings"; sourceTree = "<group>"; };
		B940E3C721AC256E003B3C0B /* zh-Hant */ = {isa = PBXFileReference; lastKnownFileType = text.plist.strings; name = "zh-Hant"; path = "zh-Hant.lproj/Localizable.strings"; sourceTree = "<group>"; };
		B940E3AC21A829ED003B3C0B /* CaptureSession+Orientation.swift */ = {isa = PBXFileReference; fileEncoding = 4; lastKnownFileType = sourcecode.swift; path = "CaptureSession+Orientation.swift"; sourceTree = "<group>"; };
>>>>>>> 8d20d255
		B94FBBAA2178652B001ED1B4 /* flash.png */ = {isa = PBXFileReference; lastKnownFileType = image.png; path = flash.png; sourceTree = "<group>"; };
		B94FBBAB2178652B001ED1B4 /* flash@3x.png */ = {isa = PBXFileReference; lastKnownFileType = image.png; path = "flash@3x.png"; sourceTree = "<group>"; };
		B94FBBAC2178652B001ED1B4 /* flash@2x.png */ = {isa = PBXFileReference; lastKnownFileType = image.png; path = "flash@2x.png"; sourceTree = "<group>"; };
		B94FBBB02178653C001ED1B4 /* flashUnavailable@3x.png */ = {isa = PBXFileReference; lastKnownFileType = image.png; path = "flashUnavailable@3x.png"; sourceTree = "<group>"; };
		B94FBBB12178653C001ED1B4 /* flashUnavailable.png */ = {isa = PBXFileReference; lastKnownFileType = image.png; path = flashUnavailable.png; sourceTree = "<group>"; };
		B94FBBB22178653C001ED1B4 /* flashUnavailable@2x.png */ = {isa = PBXFileReference; lastKnownFileType = image.png; path = "flashUnavailable@2x.png"; sourceTree = "<group>"; };
		B97B49CA216C6C6800B2235B /* en */ = {isa = PBXFileReference; lastKnownFileType = text.plist.strings; name = en; path = en.lproj/Localizable.strings; sourceTree = "<group>"; };
		B97B49D4216C6FF600B2235B /* Base */ = {isa = PBXFileReference; lastKnownFileType = file.storyboard; name = Base; path = Base.lproj/Main.storyboard; sourceTree = "<group>"; };
		B97B49D5216C6FF600B2235B /* Base */ = {isa = PBXFileReference; lastKnownFileType = file.storyboard; name = Base; path = Base.lproj/LaunchScreen.storyboard; sourceTree = "<group>"; };
		B992E830210C36A400C33A21 /* VisionRectangleDetector.swift */ = {isa = PBXFileReference; lastKnownFileType = sourcecode.swift; path = VisionRectangleDetector.swift; sourceTree = "<group>"; };
		B9AAE88A219E6C0400205620 /* FocusRectangleView.swift */ = {isa = PBXFileReference; lastKnownFileType = sourcecode.swift; path = FocusRectangleView.swift; sourceTree = "<group>"; };
		C31DD8A220C087D80072D439 /* ZoomGestureController.swift */ = {isa = PBXFileReference; lastKnownFileType = sourcecode.swift; path = ZoomGestureController.swift; sourceTree = "<group>"; };
		C3789C9A20CC69AD001B423F /* QuadrilateralViewTests.swift */ = {isa = PBXFileReference; lastKnownFileType = sourcecode.swift; path = QuadrilateralViewTests.swift; sourceTree = "<group>"; };
		C3E2EB8D20B8970800A42E58 /* UIImage+Utils.swift */ = {isa = PBXFileReference; lastKnownFileType = sourcecode.swift; path = "UIImage+Utils.swift"; sourceTree = "<group>"; };
/* End PBXFileReference section */

/* Begin PBXFrameworksBuildPhase section */
		A1D4BCB4202C4F3800FCDDEC /* Frameworks */ = {
			isa = PBXFrameworksBuildPhase;
			buildActionMask = 2147483647;
			files = (
				A1D4BD02202C4F4100FCDDEC /* WeScan.framework in Frameworks */,
			);
			runOnlyForDeploymentPostprocessing = 0;
		};
		A1D4BCE9202C4F4100FCDDEC /* Frameworks */ = {
			isa = PBXFrameworksBuildPhase;
			buildActionMask = 2147483647;
			files = (
			);
			runOnlyForDeploymentPostprocessing = 0;
		};
		A1D4BCF2202C4F4100FCDDEC /* Frameworks */ = {
			isa = PBXFrameworksBuildPhase;
			buildActionMask = 2147483647;
			files = (
				74E27858215446C900361812 /* FBSnapshotTestCase.framework in Frameworks */,
				A1D4BCF6202C4F4100FCDDEC /* WeScan.framework in Frameworks */,
			);
			runOnlyForDeploymentPostprocessing = 0;
		};
/* End PBXFrameworksBuildPhase section */

/* Begin PBXGroup section */
		74E27849215446C200361812 /* Products */ = {
			isa = PBXGroup;
			children = (
				74E27850215446C200361812 /* FBSnapshotTestCase.framework */,
				74E27852215446C200361812 /* FBSnapshotTestCase iOS Tests.xctest */,
				74E27854215446C200361812 /* FBSnapshotTestCase.framework */,
				74E27856215446C200361812 /* FBSnapshotTestCase tvOS Tests.xctest */,
			);
			name = Products;
			sourceTree = "<group>";
		};
		74E27857215446C900361812 /* Frameworks */ = {
			isa = PBXGroup;
			children = (
			);
			name = Frameworks;
			sourceTree = "<group>";
		};
		74E2785C2154528300361812 /* Products */ = {
			isa = PBXGroup;
			children = (
				74E278632154528300361812 /* FBSnapshotTestCase.framework */,
				74E278652154528300361812 /* FBSnapshotTestCase iOS Tests.xctest */,
				74E278672154528300361812 /* FBSnapshotTestCase.framework */,
				74E278692154528300361812 /* FBSnapshotTestCase tvOS Tests.xctest */,
			);
			name = Products;
			sourceTree = "<group>";
		};
		A1675BA92041692800852865 /* Resources */ = {
			isa = PBXGroup;
			children = (
				A14089EF204EAC040009530F /* BigRectangle.jpg */,
				A1675BAA2041693A00852865 /* Square.jpg */,
				A194E96E2042BD77003493E2 /* Rectangle.jpg */,
			);
			path = Resources;
			sourceTree = "<group>";
		};
		A194E97020431DB1003493E2 /* Review */ = {
			isa = PBXGroup;
			children = (
				A194E97120431DD7003493E2 /* ReviewViewController.swift */,
			);
			path = Review;
			sourceTree = "<group>";
		};
		A1D4BCAE202C4F3800FCDDEC = {
			isa = PBXGroup;
			children = (
				74E27848215446C200361812 /* FBSnapshotTestCase.xcodeproj */,
				A1D4BCB9202C4F3800FCDDEC /* WeScanSampleProject */,
				A1D4BCEE202C4F4100FCDDEC /* WeScan */,
				A1D4BCFB202C4F4100FCDDEC /* WeScanTests */,
				A1D4BCB8202C4F3800FCDDEC /* Products */,
				74E27857215446C900361812 /* Frameworks */,
			);
			sourceTree = "<group>";
		};
		A1D4BCB8202C4F3800FCDDEC /* Products */ = {
			isa = PBXGroup;
			children = (
				A1D4BCB7202C4F3800FCDDEC /* WeScanSampleProject.app */,
				A1D4BCED202C4F4100FCDDEC /* WeScan.framework */,
				A1D4BCF5202C4F4100FCDDEC /* WeScanTests.xctest */,
			);
			name = Products;
			sourceTree = "<group>";
		};
		A1D4BCB9202C4F3800FCDDEC /* WeScanSampleProject */ = {
			isa = PBXGroup;
			children = (
				A1D4BCBA202C4F3800FCDDEC /* AppDelegate.swift */,
				A1D4BCBC202C4F3800FCDDEC /* HomeViewController.swift */,
				A1D4BCBE202C4F3800FCDDEC /* Main.storyboard */,
				A1D4BCC1202C4F3800FCDDEC /* Assets.xcassets */,
				A1D4BCC3202C4F3800FCDDEC /* LaunchScreen.storyboard */,
				A1D4BCC6202C4F3800FCDDEC /* Info.plist */,
			);
			path = WeScanSampleProject;
			sourceTree = "<group>";
		};
		A1D4BCEE202C4F4100FCDDEC /* WeScan */ = {
			isa = PBXGroup;
			children = (
				A1DF909F2031D89D00841A11 /* ImageScannerController.swift */,
				A1DF90E220358C9E00841A11 /* Protocols */,
				A1F22ECF203199E7001723AD /* Scan */,
				A1F22ED020319A03001723AD /* Edit */,
				A194E97020431DB1003493E2 /* Review */,
				B940E3A021A82931003B3C0B /* Session */,
				A1D4BD11202C6C7900FCDDEC /* Extensions */,
				A1DF90F720371A0800841A11 /* Common */,
				B94FBB9D2178647B001ED1B4 /* Assets */,
				A1D4BCEF202C4F4100FCDDEC /* WeScan.h */,
				A1D4BCF0202C4F4100FCDDEC /* Info.plist */,
				B97B49CB216C6C6800B2235B /* Localizable.strings */,
			);
			path = WeScan;
			sourceTree = "<group>";
		};
		A1D4BCFB202C4F4100FCDDEC /* WeScanTests */ = {
			isa = PBXGroup;
			children = (
				74E2785B2154528300361812 /* FBSnapshotTestCase.xcodeproj */,
				A1675BA92041692800852865 /* Resources */,
				A1D4BCFE202C4F4100FCDDEC /* Info.plist */,
				A14089ED204EAA180009530F /* ArrayTests.swift */,
				74F7D03D211ACC890046AF7E /* AVCaptureVideoOrientationTests.swift */,
				74F7D035211ACBEE0046AF7E /* CaptureSessionTests.swift */,
				74F7D03B211ACC6B0046AF7E /* CGAffineTransformTests.swift */,
				74F7D033211ACBD90046AF7E /* CIRectangleDetectorTests.swift */,
				A1DF90FC203B412600841A11 /* CGPointTests.swift */,
				A1C4DD4F2044B1D500D36684 /* CGRectTests.swift */,
				B940E3B721A95C44003B3C0B /* FocusRectangleViewTests.swift */,
				A1675BAE204178BD00852865 /* ImageFeatureTestHelpers.swift */,
				A1DF90C22034919400841A11 /* QuadrilateralTests.swift */,
				C3789C9A20CC69AD001B423F /* QuadrilateralViewTests.swift */,
				A11C5CD820495EA1005075FE /* RectangleFeaturesFunnelTests.swift */,
				74F7D039211ACC4B0046AF7E /* UIImageTests.swift */,
				74F7D037211ACBF90046AF7E /* VisionRectangleDetectorTests.swift */,
				A1DF90C12034919300841A11 /* WeScanTests-Bridging-Header.h */,
			);
			path = WeScanTests;
			sourceTree = "<group>";
		};
		A1D4BD11202C6C7900FCDDEC /* Extensions */ = {
			isa = PBXGroup;
			children = (
				A1D4BD14202C6CC000FCDDEC /* Array+Utils.swift */,
				A11C5CDA20495EC9005075FE /* AVCaptureVideoOrientation+Utils.swift */,
				A1F22EA4202DB3AA001723AD /* CGPoint+Utils.swift */,
				A1DF90F12035992A00841A11 /* CGAffineTransform+Utils.swift */,
				A1C4DD4D2044ADE600D36684 /* CGRect+Utils.swift */,
				B9274D39219B951000F9FCD1 /* CIImage+Utils.swift */,
				C3E2EB8D20B8970800A42E58 /* UIImage+Utils.swift */,
				A1DF90F52037187500841A11 /* UIImage+Orientation.swift */,
			);
			path = Extensions;
			sourceTree = "<group>";
		};
		A1DF90E220358C9E00841A11 /* Protocols */ = {
			isa = PBXGroup;
			children = (
				A1DF90E320358CB000841A11 /* Transformable.swift */,
			);
			path = Protocols;
			sourceTree = "<group>";
		};
		A1DF90F720371A0800841A11 /* Common */ = {
			isa = PBXGroup;
			children = (
				B92A2C8221578D28002874E5 /* CaptureSession.swift */,
				A1DF90A320331A0B00841A11 /* CIRectangleDetector.swift */,
				B992E830210C36A400C33A21 /* VisionRectangleDetector.swift */,
				A1F22E9E202C8D70001723AD /* Quadrilateral.swift */,
				A1F22E98202C7B66001723AD /* QuadrilateralView.swift */,
				A11C5B9B2046A20C005075FE /* Error.swift */,
				A14089B9204D92EA0009530F /* EditScanCornerView.swift */,
			);
			path = Common;
			sourceTree = "<group>";
		};
		A1F22ECF203199E7001723AD /* Scan */ = {
			isa = PBXGroup;
			children = (
				A1D4BD0B202C504F00FCDDEC /* ScannerViewController.swift */,
				A1D4BD0D202C57A400FCDDEC /* CaptureSessionManager.swift */,
				A1F22EA2202DAA74001723AD /* RectangleFeaturesFunnel.swift */,
				A165F67D2044741B002D5ED6 /* ShutterButton.swift */,
				B9AAE88A219E6C0400205620 /* FocusRectangleView.swift */,
			);
			path = Scan;
			sourceTree = "<group>";
		};
		A1F22ED020319A03001723AD /* Edit */ = {
			isa = PBXGroup;
			children = (
				A1F22ECD2031937E001723AD /* EditScanViewController.swift */,
				C31DD8A220C087D80072D439 /* ZoomGestureController.swift */,
			);
			path = Edit;
			sourceTree = "<group>";
		};
		B9274D2D219AE10B00F9FCD1 /* Flash */ = {
			isa = PBXGroup;
			children = (
				B94FBBAA2178652B001ED1B4 /* flash.png */,
				B94FBBAC2178652B001ED1B4 /* flash@2x.png */,
				B94FBBAB2178652B001ED1B4 /* flash@3x.png */,
			);
			name = Flash;
			sourceTree = "<group>";
		};
		B9274D30219AE16000F9FCD1 /* FlashUnavailable */ = {
			isa = PBXGroup;
			children = (
				B94FBBB12178653C001ED1B4 /* flashUnavailable.png */,
				B94FBBB22178653C001ED1B4 /* flashUnavailable@2x.png */,
				B94FBBB02178653C001ED1B4 /* flashUnavailable@3x.png */,
			);
			name = FlashUnavailable;
			sourceTree = "<group>";
		};
		B940E3A021A82931003B3C0B /* Session */ = {
			isa = PBXGroup;
			children = (
				B92A2C8221578D28002874E5 /* CaptureSession.swift */,
				B940E3AC21A829ED003B3C0B /* CaptureSession+Orientation.swift */,
			);
			path = Session;
			sourceTree = "<group>";
		};
		B94FBB9D2178647B001ED1B4 /* Assets */ = {
			isa = PBXGroup;
			children = (
				B983380121A6CA4E00AAE307 /* Enhance */,
				B9274D2D219AE10B00F9FCD1 /* Flash */,
				B9274D30219AE16000F9FCD1 /* FlashUnavailable */,
			);
			path = Assets;
			sourceTree = "<group>";
		};
		B983380121A6CA4E00AAE307 /* Enhance */ = {
			isa = PBXGroup;
			children = (
				B940E38921A77192003B3C0B /* enhance.png */,
				B940E38821A77192003B3C0B /* enhance@2x.png */,
				B940E38721A77192003B3C0B /* enhance@3x.png */,
			);
			name = Enhance;
			sourceTree = "<group>";
		};
/* End PBXGroup section */

/* Begin PBXHeadersBuildPhase section */
		A1D4BCEA202C4F4100FCDDEC /* Headers */ = {
			isa = PBXHeadersBuildPhase;
			buildActionMask = 2147483647;
			files = (
				A1D4BCFF202C4F4100FCDDEC /* WeScan.h in Headers */,
			);
			runOnlyForDeploymentPostprocessing = 0;
		};
/* End PBXHeadersBuildPhase section */

/* Begin PBXNativeTarget section */
		A1D4BCB6202C4F3800FCDDEC /* WeScanSampleProject */ = {
			isa = PBXNativeTarget;
			buildConfigurationList = A1D4BCDF202C4F3800FCDDEC /* Build configuration list for PBXNativeTarget "WeScanSampleProject" */;
			buildPhases = (
				A1D4BCB3202C4F3800FCDDEC /* Sources */,
				A1D4BCB4202C4F3800FCDDEC /* Frameworks */,
				A1D4BCB5202C4F3800FCDDEC /* Resources */,
				A1D4BD07202C4F4100FCDDEC /* Embed Frameworks */,
			);
			buildRules = (
			);
			dependencies = (
				A1D4BD01202C4F4100FCDDEC /* PBXTargetDependency */,
			);
			name = WeScanSampleProject;
			productName = ScannerSampleProject;
			productReference = A1D4BCB7202C4F3800FCDDEC /* WeScanSampleProject.app */;
			productType = "com.apple.product-type.application";
		};
		A1D4BCEC202C4F4100FCDDEC /* WeScan */ = {
			isa = PBXNativeTarget;
			buildConfigurationList = A1D4BD04202C4F4100FCDDEC /* Build configuration list for PBXNativeTarget "WeScan" */;
			buildPhases = (
				A1D4BCE8202C4F4100FCDDEC /* Sources */,
				A1D4BCE9202C4F4100FCDDEC /* Frameworks */,
				A1D4BCEA202C4F4100FCDDEC /* Headers */,
				A1D4BCEB202C4F4100FCDDEC /* Resources */,
			);
			buildRules = (
			);
			dependencies = (
			);
			name = WeScan;
			productName = Scanner;
			productReference = A1D4BCED202C4F4100FCDDEC /* WeScan.framework */;
			productType = "com.apple.product-type.framework";
		};
		A1D4BCF4202C4F4100FCDDEC /* WeScanTests */ = {
			isa = PBXNativeTarget;
			buildConfigurationList = A1D4BD08202C4F4100FCDDEC /* Build configuration list for PBXNativeTarget "WeScanTests" */;
			buildPhases = (
				A1D4BCF1202C4F4100FCDDEC /* Sources */,
				A1D4BCF2202C4F4100FCDDEC /* Frameworks */,
				A1D4BCF3202C4F4100FCDDEC /* Resources */,
			);
			buildRules = (
			);
			dependencies = (
				74E2785A215446D100361812 /* PBXTargetDependency */,
				A1D4BCF8202C4F4100FCDDEC /* PBXTargetDependency */,
				A1D4BCFA202C4F4100FCDDEC /* PBXTargetDependency */,
			);
			name = WeScanTests;
			productName = ScannerTests;
			productReference = A1D4BCF5202C4F4100FCDDEC /* WeScanTests.xctest */;
			productType = "com.apple.product-type.bundle.unit-test";
		};
/* End PBXNativeTarget section */

/* Begin PBXProject section */
		A1D4BCAF202C4F3800FCDDEC /* Project object */ = {
			isa = PBXProject;
			attributes = {
				LastSwiftUpdateCheck = 0920;
				LastUpgradeCheck = 0930;
				ORGANIZATIONNAME = WeTransfer;
				TargetAttributes = {
					A1D4BCB6202C4F3800FCDDEC = {
						CreatedOnToolsVersion = 9.2;
						LastSwiftMigration = 1000;
						ProvisioningStyle = Automatic;
					};
					A1D4BCEC202C4F4100FCDDEC = {
						CreatedOnToolsVersion = 9.2;
						LastSwiftMigration = 1000;
						ProvisioningStyle = Automatic;
					};
					A1D4BCF4202C4F4100FCDDEC = {
						CreatedOnToolsVersion = 9.2;
						LastSwiftMigration = 1000;
						ProvisioningStyle = Automatic;
						TestTargetID = A1D4BCB6202C4F3800FCDDEC;
					};
				};
			};
			buildConfigurationList = A1D4BCB2202C4F3800FCDDEC /* Build configuration list for PBXProject "WeScan" */;
			compatibilityVersion = "Xcode 8.0";
			developmentRegion = en;
			hasScannedForEncodings = 0;
			knownRegions = (
				en,
				Base,
				fr,
				"pt-PT",
				it,
				"zh-Hans",
				"zh-Hant",
			);
			mainGroup = A1D4BCAE202C4F3800FCDDEC;
			productRefGroup = A1D4BCB8202C4F3800FCDDEC /* Products */;
			projectDirPath = "";
			projectReferences = (
				{
					ProductGroup = 74E2785C2154528300361812 /* Products */;
					ProjectRef = 74E2785B2154528300361812 /* FBSnapshotTestCase.xcodeproj */;
				},
				{
					ProductGroup = 74E27849215446C200361812 /* Products */;
					ProjectRef = 74E27848215446C200361812 /* FBSnapshotTestCase.xcodeproj */;
				},
			);
			projectRoot = "";
			targets = (
				A1D4BCB6202C4F3800FCDDEC /* WeScanSampleProject */,
				A1D4BCEC202C4F4100FCDDEC /* WeScan */,
				A1D4BCF4202C4F4100FCDDEC /* WeScanTests */,
			);
		};
/* End PBXProject section */

/* Begin PBXReferenceProxy section */
		74E27850215446C200361812 /* FBSnapshotTestCase.framework */ = {
			isa = PBXReferenceProxy;
			fileType = wrapper.framework;
			path = FBSnapshotTestCase.framework;
			remoteRef = 74E2784F215446C200361812 /* PBXContainerItemProxy */;
			sourceTree = BUILT_PRODUCTS_DIR;
		};
		74E27852215446C200361812 /* FBSnapshotTestCase iOS Tests.xctest */ = {
			isa = PBXReferenceProxy;
			fileType = wrapper.cfbundle;
			path = "FBSnapshotTestCase iOS Tests.xctest";
			remoteRef = 74E27851215446C200361812 /* PBXContainerItemProxy */;
			sourceTree = BUILT_PRODUCTS_DIR;
		};
		74E27854215446C200361812 /* FBSnapshotTestCase.framework */ = {
			isa = PBXReferenceProxy;
			fileType = wrapper.framework;
			path = FBSnapshotTestCase.framework;
			remoteRef = 74E27853215446C200361812 /* PBXContainerItemProxy */;
			sourceTree = BUILT_PRODUCTS_DIR;
		};
		74E27856215446C200361812 /* FBSnapshotTestCase tvOS Tests.xctest */ = {
			isa = PBXReferenceProxy;
			fileType = wrapper.cfbundle;
			path = "FBSnapshotTestCase tvOS Tests.xctest";
			remoteRef = 74E27855215446C200361812 /* PBXContainerItemProxy */;
			sourceTree = BUILT_PRODUCTS_DIR;
		};
		74E278632154528300361812 /* FBSnapshotTestCase.framework */ = {
			isa = PBXReferenceProxy;
			fileType = wrapper.framework;
			path = FBSnapshotTestCase.framework;
			remoteRef = 74E278622154528300361812 /* PBXContainerItemProxy */;
			sourceTree = BUILT_PRODUCTS_DIR;
		};
		74E278652154528300361812 /* FBSnapshotTestCase iOS Tests.xctest */ = {
			isa = PBXReferenceProxy;
			fileType = wrapper.cfbundle;
			path = "FBSnapshotTestCase iOS Tests.xctest";
			remoteRef = 74E278642154528300361812 /* PBXContainerItemProxy */;
			sourceTree = BUILT_PRODUCTS_DIR;
		};
		74E278672154528300361812 /* FBSnapshotTestCase.framework */ = {
			isa = PBXReferenceProxy;
			fileType = wrapper.framework;
			path = FBSnapshotTestCase.framework;
			remoteRef = 74E278662154528300361812 /* PBXContainerItemProxy */;
			sourceTree = BUILT_PRODUCTS_DIR;
		};
		74E278692154528300361812 /* FBSnapshotTestCase tvOS Tests.xctest */ = {
			isa = PBXReferenceProxy;
			fileType = wrapper.cfbundle;
			path = "FBSnapshotTestCase tvOS Tests.xctest";
			remoteRef = 74E278682154528300361812 /* PBXContainerItemProxy */;
			sourceTree = BUILT_PRODUCTS_DIR;
		};
/* End PBXReferenceProxy section */

/* Begin PBXResourcesBuildPhase section */
		A1D4BCB5202C4F3800FCDDEC /* Resources */ = {
			isa = PBXResourcesBuildPhase;
			buildActionMask = 2147483647;
			files = (
				A1D4BCC5202C4F3800FCDDEC /* LaunchScreen.storyboard in Resources */,
				A1D4BCC2202C4F3800FCDDEC /* Assets.xcassets in Resources */,
				A1D4BCC0202C4F3800FCDDEC /* Main.storyboard in Resources */,
			);
			runOnlyForDeploymentPostprocessing = 0;
		};
		A1D4BCEB202C4F4100FCDDEC /* Resources */ = {
			isa = PBXResourcesBuildPhase;
			buildActionMask = 2147483647;
			files = (
				B97B49C9216C6C6800B2235B /* Localizable.strings in Resources */,
				B94FBBB52178653C001ED1B4 /* flashUnavailable@2x.png in Resources */,
				B94FBBAD2178652B001ED1B4 /* flash.png in Resources */,
				B94FBBAF2178652B001ED1B4 /* flash@2x.png in Resources */,
				B940E38C21A77192003B3C0B /* enhance.png in Resources */,
				B94FBBB32178653C001ED1B4 /* flashUnavailable@3x.png in Resources */,
				B94FBBAE2178652B001ED1B4 /* flash@3x.png in Resources */,
				B940E38A21A77192003B3C0B /* enhance@3x.png in Resources */,
				B940E38B21A77192003B3C0B /* enhance@2x.png in Resources */,
				B94FBBB42178653C001ED1B4 /* flashUnavailable.png in Resources */,
			);
			runOnlyForDeploymentPostprocessing = 0;
		};
		A1D4BCF3202C4F4100FCDDEC /* Resources */ = {
			isa = PBXResourcesBuildPhase;
			buildActionMask = 2147483647;
			files = (
				A1675BAB2041693A00852865 /* Square.jpg in Resources */,
				A194E96F2042BD77003493E2 /* Rectangle.jpg in Resources */,
				A14089F0204EAC050009530F /* BigRectangle.jpg in Resources */,
			);
			runOnlyForDeploymentPostprocessing = 0;
		};
/* End PBXResourcesBuildPhase section */

/* Begin PBXSourcesBuildPhase section */
		A1D4BCB3202C4F3800FCDDEC /* Sources */ = {
			isa = PBXSourcesBuildPhase;
			buildActionMask = 2147483647;
			files = (
				A1D4BCBD202C4F3800FCDDEC /* HomeViewController.swift in Sources */,
				A1D4BCBB202C4F3800FCDDEC /* AppDelegate.swift in Sources */,
			);
			runOnlyForDeploymentPostprocessing = 0;
		};
		A1D4BCE8202C4F4100FCDDEC /* Sources */ = {
			isa = PBXSourcesBuildPhase;
			buildActionMask = 2147483647;
			files = (
				A11C5CDB20495EC9005075FE /* AVCaptureVideoOrientation+Utils.swift in Sources */,
				A1DF90F22035992A00841A11 /* CGAffineTransform+Utils.swift in Sources */,
				A1F22EA3202DAA74001723AD /* RectangleFeaturesFunnel.swift in Sources */,
				A1D4BD0E202C57A400FCDDEC /* CaptureSessionManager.swift in Sources */,
				B9AAE88B219E6C0400205620 /* FocusRectangleView.swift in Sources */,
				A1F22ECE2031937E001723AD /* EditScanViewController.swift in Sources */,
				A1F22E9F202C8D70001723AD /* Quadrilateral.swift in Sources */,
				A1DF90E420358CB100841A11 /* Transformable.swift in Sources */,
				A1D4BD0C202C504F00FCDDEC /* ScannerViewController.swift in Sources */,
				A11C5B9C2046A20C005075FE /* Error.swift in Sources */,
				A1D4BD15202C6CC000FCDDEC /* Array+Utils.swift in Sources */,
				B92A2C8321578D28002874E5 /* CaptureSession.swift in Sources */,
				C3E2EB8E20B8970800A42E58 /* UIImage+Utils.swift in Sources */,
				A165F67E2044741B002D5ED6 /* ShutterButton.swift in Sources */,
				B940E3AD21A829EE003B3C0B /* CaptureSession+Orientation.swift in Sources */,
				B992E831210C36A400C33A21 /* VisionRectangleDetector.swift in Sources */,
				A1F22EA5202DB3AA001723AD /* CGPoint+Utils.swift in Sources */,
				A14089BA204D92EA0009530F /* EditScanCornerView.swift in Sources */,
				A1DF90A02031D89D00841A11 /* ImageScannerController.swift in Sources */,
				B9274D3A219B951000F9FCD1 /* CIImage+Utils.swift in Sources */,
				C31DD8A320C087D80072D439 /* ZoomGestureController.swift in Sources */,
				A1C4DD4E2044ADE600D36684 /* CGRect+Utils.swift in Sources */,
				A1DF90A420331A0B00841A11 /* CIRectangleDetector.swift in Sources */,
				A1DF90F62037187500841A11 /* UIImage+Orientation.swift in Sources */,
				A1F22E99202C7B66001723AD /* QuadrilateralView.swift in Sources */,
				A194E97220431DD7003493E2 /* ReviewViewController.swift in Sources */,
			);
			runOnlyForDeploymentPostprocessing = 0;
		};
		A1D4BCF1202C4F4100FCDDEC /* Sources */ = {
			isa = PBXSourcesBuildPhase;
			buildActionMask = 2147483647;
			files = (
				C3789C9B20CC69AD001B423F /* QuadrilateralViewTests.swift in Sources */,
				74F7D038211ACBF90046AF7E /* VisionRectangleDetectorTests.swift in Sources */,
				A1DF90FD203B412600841A11 /* CGPointTests.swift in Sources */,
				74F7D03E211ACC890046AF7E /* AVCaptureVideoOrientationTests.swift in Sources */,
				A1C4DD502044B1D500D36684 /* CGRectTests.swift in Sources */,
				74F7D03A211ACC4B0046AF7E /* UIImageTests.swift in Sources */,
				74F7D03C211ACC6B0046AF7E /* CGAffineTransformTests.swift in Sources */,
				74F7D036211ACBEE0046AF7E /* CaptureSessionTests.swift in Sources */,
				A11C5CD920495EA1005075FE /* RectangleFeaturesFunnelTests.swift in Sources */,
				A14089EE204EAA180009530F /* ArrayTests.swift in Sources */,
				A1DF90C32034919400841A11 /* QuadrilateralTests.swift in Sources */,
				A1675BAF204178BD00852865 /* ImageFeatureTestHelpers.swift in Sources */,
				74F7D034211ACBD90046AF7E /* CIRectangleDetectorTests.swift in Sources */,
				B940E3B821A95C44003B3C0B /* FocusRectangleViewTests.swift in Sources */,
			);
			runOnlyForDeploymentPostprocessing = 0;
		};
/* End PBXSourcesBuildPhase section */

/* Begin PBXTargetDependency section */
		74E2785A215446D100361812 /* PBXTargetDependency */ = {
			isa = PBXTargetDependency;
			name = "FBSnapshotTestCase iOS";
			targetProxy = 74E27859215446D100361812 /* PBXContainerItemProxy */;
		};
		A1D4BCF8202C4F4100FCDDEC /* PBXTargetDependency */ = {
			isa = PBXTargetDependency;
			target = A1D4BCEC202C4F4100FCDDEC /* WeScan */;
			targetProxy = A1D4BCF7202C4F4100FCDDEC /* PBXContainerItemProxy */;
		};
		A1D4BCFA202C4F4100FCDDEC /* PBXTargetDependency */ = {
			isa = PBXTargetDependency;
			target = A1D4BCB6202C4F3800FCDDEC /* WeScanSampleProject */;
			targetProxy = A1D4BCF9202C4F4100FCDDEC /* PBXContainerItemProxy */;
		};
		A1D4BD01202C4F4100FCDDEC /* PBXTargetDependency */ = {
			isa = PBXTargetDependency;
			target = A1D4BCEC202C4F4100FCDDEC /* WeScan */;
			targetProxy = A1D4BD00202C4F4100FCDDEC /* PBXContainerItemProxy */;
		};
/* End PBXTargetDependency section */

/* Begin PBXVariantGroup section */
		A1D4BCBE202C4F3800FCDDEC /* Main.storyboard */ = {
			isa = PBXVariantGroup;
			children = (
				B97B49D4216C6FF600B2235B /* Base */,
			);
			name = Main.storyboard;
			sourceTree = "<group>";
		};
		A1D4BCC3202C4F3800FCDDEC /* LaunchScreen.storyboard */ = {
			isa = PBXVariantGroup;
			children = (
				B97B49D5216C6FF600B2235B /* Base */,
			);
			name = LaunchScreen.storyboard;
			sourceTree = "<group>";
		};
		B97B49CB216C6C6800B2235B /* Localizable.strings */ = {
			isa = PBXVariantGroup;
			children = (
				B97B49CA216C6C6800B2235B /* en */,
				4A644E2221A73C2B00B20839 /* fr */,
				B940E3BD21AC2553003B3C0B /* pt-PT */,
				B940E3C521AC2560003B3C0B /* it */,
				B940E3C621AC2568003B3C0B /* zh-Hans */,
				B940E3C721AC256E003B3C0B /* zh-Hant */,
			);
			name = Localizable.strings;
			sourceTree = "<group>";
		};
/* End PBXVariantGroup section */

/* Begin XCBuildConfiguration section */
		A1D4BCDD202C4F3800FCDDEC /* Debug */ = {
			isa = XCBuildConfiguration;
			buildSettings = {
				ALWAYS_SEARCH_USER_PATHS = NO;
				CLANG_ANALYZER_LOCALIZABILITY_NONLOCALIZED = YES;
				CLANG_ANALYZER_NONNULL = YES;
				CLANG_ANALYZER_NUMBER_OBJECT_CONVERSION = YES_AGGRESSIVE;
				CLANG_CXX_LANGUAGE_STANDARD = "gnu++14";
				CLANG_CXX_LIBRARY = "libc++";
				CLANG_ENABLE_MODULES = YES;
				CLANG_ENABLE_OBJC_ARC = YES;
				CLANG_WARN_BLOCK_CAPTURE_AUTORELEASING = YES;
				CLANG_WARN_BOOL_CONVERSION = YES;
				CLANG_WARN_COMMA = YES;
				CLANG_WARN_CONSTANT_CONVERSION = YES;
				CLANG_WARN_DEPRECATED_OBJC_IMPLEMENTATIONS = YES;
				CLANG_WARN_DIRECT_OBJC_ISA_USAGE = YES_ERROR;
				CLANG_WARN_DOCUMENTATION_COMMENTS = YES;
				CLANG_WARN_EMPTY_BODY = YES;
				CLANG_WARN_ENUM_CONVERSION = YES;
				CLANG_WARN_INFINITE_RECURSION = YES;
				CLANG_WARN_INT_CONVERSION = YES;
				CLANG_WARN_NON_LITERAL_NULL_CONVERSION = YES;
				CLANG_WARN_OBJC_IMPLICIT_RETAIN_SELF = YES;
				CLANG_WARN_OBJC_LITERAL_CONVERSION = YES;
				CLANG_WARN_OBJC_ROOT_CLASS = YES_ERROR;
				CLANG_WARN_RANGE_LOOP_ANALYSIS = YES;
				CLANG_WARN_STRICT_PROTOTYPES = YES;
				CLANG_WARN_SUSPICIOUS_MOVE = YES;
				CLANG_WARN_UNGUARDED_AVAILABILITY = YES_AGGRESSIVE;
				CLANG_WARN_UNREACHABLE_CODE = YES;
				CLANG_WARN__DUPLICATE_METHOD_MATCH = YES;
				CODE_SIGN_IDENTITY = "iPhone Developer";
				COPY_PHASE_STRIP = NO;
				DEBUG_INFORMATION_FORMAT = dwarf;
				ENABLE_STRICT_OBJC_MSGSEND = YES;
				ENABLE_TESTABILITY = YES;
				GCC_C_LANGUAGE_STANDARD = gnu11;
				GCC_DYNAMIC_NO_PIC = NO;
				GCC_NO_COMMON_BLOCKS = YES;
				GCC_OPTIMIZATION_LEVEL = 0;
				GCC_PREPROCESSOR_DEFINITIONS = (
					"DEBUG=1",
					"$(inherited)",
				);
				GCC_WARN_64_TO_32_BIT_CONVERSION = YES;
				GCC_WARN_ABOUT_RETURN_TYPE = YES_ERROR;
				GCC_WARN_UNDECLARED_SELECTOR = YES;
				GCC_WARN_UNINITIALIZED_AUTOS = YES_AGGRESSIVE;
				GCC_WARN_UNUSED_FUNCTION = YES;
				GCC_WARN_UNUSED_VARIABLE = YES;
				IPHONEOS_DEPLOYMENT_TARGET = 11.2;
				MTL_ENABLE_DEBUG_INFO = YES;
				ONLY_ACTIVE_ARCH = YES;
				SDKROOT = iphoneos;
				SWIFT_ACTIVE_COMPILATION_CONDITIONS = DEBUG;
				SWIFT_OPTIMIZATION_LEVEL = "-Onone";
			};
			name = Debug;
		};
		A1D4BCDE202C4F3800FCDDEC /* Release */ = {
			isa = XCBuildConfiguration;
			buildSettings = {
				ALWAYS_SEARCH_USER_PATHS = NO;
				CLANG_ANALYZER_LOCALIZABILITY_NONLOCALIZED = YES;
				CLANG_ANALYZER_NONNULL = YES;
				CLANG_ANALYZER_NUMBER_OBJECT_CONVERSION = YES_AGGRESSIVE;
				CLANG_CXX_LANGUAGE_STANDARD = "gnu++14";
				CLANG_CXX_LIBRARY = "libc++";
				CLANG_ENABLE_MODULES = YES;
				CLANG_ENABLE_OBJC_ARC = YES;
				CLANG_WARN_BLOCK_CAPTURE_AUTORELEASING = YES;
				CLANG_WARN_BOOL_CONVERSION = YES;
				CLANG_WARN_COMMA = YES;
				CLANG_WARN_CONSTANT_CONVERSION = YES;
				CLANG_WARN_DEPRECATED_OBJC_IMPLEMENTATIONS = YES;
				CLANG_WARN_DIRECT_OBJC_ISA_USAGE = YES_ERROR;
				CLANG_WARN_DOCUMENTATION_COMMENTS = YES;
				CLANG_WARN_EMPTY_BODY = YES;
				CLANG_WARN_ENUM_CONVERSION = YES;
				CLANG_WARN_INFINITE_RECURSION = YES;
				CLANG_WARN_INT_CONVERSION = YES;
				CLANG_WARN_NON_LITERAL_NULL_CONVERSION = YES;
				CLANG_WARN_OBJC_IMPLICIT_RETAIN_SELF = YES;
				CLANG_WARN_OBJC_LITERAL_CONVERSION = YES;
				CLANG_WARN_OBJC_ROOT_CLASS = YES_ERROR;
				CLANG_WARN_RANGE_LOOP_ANALYSIS = YES;
				CLANG_WARN_STRICT_PROTOTYPES = YES;
				CLANG_WARN_SUSPICIOUS_MOVE = YES;
				CLANG_WARN_UNGUARDED_AVAILABILITY = YES_AGGRESSIVE;
				CLANG_WARN_UNREACHABLE_CODE = YES;
				CLANG_WARN__DUPLICATE_METHOD_MATCH = YES;
				CODE_SIGN_IDENTITY = "iPhone Developer";
				COPY_PHASE_STRIP = NO;
				DEBUG_INFORMATION_FORMAT = "dwarf-with-dsym";
				ENABLE_NS_ASSERTIONS = NO;
				ENABLE_STRICT_OBJC_MSGSEND = YES;
				GCC_C_LANGUAGE_STANDARD = gnu11;
				GCC_NO_COMMON_BLOCKS = YES;
				GCC_WARN_64_TO_32_BIT_CONVERSION = YES;
				GCC_WARN_ABOUT_RETURN_TYPE = YES_ERROR;
				GCC_WARN_UNDECLARED_SELECTOR = YES;
				GCC_WARN_UNINITIALIZED_AUTOS = YES_AGGRESSIVE;
				GCC_WARN_UNUSED_FUNCTION = YES;
				GCC_WARN_UNUSED_VARIABLE = YES;
				IPHONEOS_DEPLOYMENT_TARGET = 11.2;
				MTL_ENABLE_DEBUG_INFO = NO;
				SDKROOT = iphoneos;
				SWIFT_OPTIMIZATION_LEVEL = "-Owholemodule";
				VALIDATE_PRODUCT = YES;
			};
			name = Release;
		};
		A1D4BCE0202C4F3800FCDDEC /* Debug */ = {
			isa = XCBuildConfiguration;
			buildSettings = {
				ALWAYS_EMBED_SWIFT_STANDARD_LIBRARIES = YES;
				ASSETCATALOG_COMPILER_APPICON_NAME = AppIcon;
				CODE_SIGN_STYLE = Automatic;
				DEVELOPMENT_TEAM = 74N8K5J2N7;
				INFOPLIST_FILE = WeScanSampleProject/Info.plist;
				IPHONEOS_DEPLOYMENT_TARGET = 10.0;
				LD_RUNPATH_SEARCH_PATHS = "$(inherited) @executable_path/Frameworks";
				PRODUCT_BUNDLE_IDENTIFIER = com.WeTransfer.WeScanSampleProject;
				PRODUCT_NAME = "$(TARGET_NAME)";
				SWIFT_VERSION = 4.2;
				TARGETED_DEVICE_FAMILY = 1;
			};
			name = Debug;
		};
		A1D4BCE1202C4F3800FCDDEC /* Release */ = {
			isa = XCBuildConfiguration;
			buildSettings = {
				ALWAYS_EMBED_SWIFT_STANDARD_LIBRARIES = YES;
				ASSETCATALOG_COMPILER_APPICON_NAME = AppIcon;
				CODE_SIGN_STYLE = Automatic;
				DEVELOPMENT_TEAM = 74N8K5J2N7;
				INFOPLIST_FILE = WeScanSampleProject/Info.plist;
				IPHONEOS_DEPLOYMENT_TARGET = 10.0;
				LD_RUNPATH_SEARCH_PATHS = "$(inherited) @executable_path/Frameworks";
				PRODUCT_BUNDLE_IDENTIFIER = com.WeTransfer.WeScanSampleProject;
				PRODUCT_NAME = "$(TARGET_NAME)";
				SWIFT_VERSION = 4.2;
				TARGETED_DEVICE_FAMILY = 1;
			};
			name = Release;
		};
		A1D4BD05202C4F4100FCDDEC /* Debug */ = {
			isa = XCBuildConfiguration;
			buildSettings = {
				CLANG_ENABLE_MODULES = YES;
				CODE_SIGN_IDENTITY = "";
				CODE_SIGN_STYLE = Automatic;
				CURRENT_PROJECT_VERSION = 1;
				DEFINES_MODULE = YES;
				DEVELOPMENT_TEAM = 74N8K5J2N7;
				DYLIB_COMPATIBILITY_VERSION = 1;
				DYLIB_CURRENT_VERSION = 1;
				DYLIB_INSTALL_NAME_BASE = "@rpath";
				INFOPLIST_FILE = WeScan/Info.plist;
				INSTALL_PATH = "$(LOCAL_LIBRARY_DIR)/Frameworks";
				IPHONEOS_DEPLOYMENT_TARGET = 10.0;
				LD_RUNPATH_SEARCH_PATHS = "$(inherited) @executable_path/Frameworks @loader_path/Frameworks";
				PRODUCT_BUNDLE_IDENTIFIER = WeTransfer.WeScan;
				PRODUCT_NAME = "$(TARGET_NAME:c99extidentifier)";
				SKIP_INSTALL = YES;
				SWIFT_OPTIMIZATION_LEVEL = "-Onone";
				SWIFT_VERSION = 4.2;
				TARGETED_DEVICE_FAMILY = 1;
				VERSIONING_SYSTEM = "apple-generic";
				VERSION_INFO_PREFIX = "";
			};
			name = Debug;
		};
		A1D4BD06202C4F4100FCDDEC /* Release */ = {
			isa = XCBuildConfiguration;
			buildSettings = {
				CLANG_ENABLE_MODULES = YES;
				CODE_SIGN_IDENTITY = "";
				CODE_SIGN_STYLE = Automatic;
				CURRENT_PROJECT_VERSION = 1;
				DEFINES_MODULE = YES;
				DEVELOPMENT_TEAM = 74N8K5J2N7;
				DYLIB_COMPATIBILITY_VERSION = 1;
				DYLIB_CURRENT_VERSION = 1;
				DYLIB_INSTALL_NAME_BASE = "@rpath";
				INFOPLIST_FILE = WeScan/Info.plist;
				INSTALL_PATH = "$(LOCAL_LIBRARY_DIR)/Frameworks";
				IPHONEOS_DEPLOYMENT_TARGET = 10.0;
				LD_RUNPATH_SEARCH_PATHS = "$(inherited) @executable_path/Frameworks @loader_path/Frameworks";
				PRODUCT_BUNDLE_IDENTIFIER = WeTransfer.WeScan;
				PRODUCT_NAME = "$(TARGET_NAME:c99extidentifier)";
				SKIP_INSTALL = YES;
				SWIFT_VERSION = 4.2;
				TARGETED_DEVICE_FAMILY = 1;
				VERSIONING_SYSTEM = "apple-generic";
				VERSION_INFO_PREFIX = "";
			};
			name = Release;
		};
		A1D4BD09202C4F4100FCDDEC /* Debug */ = {
			isa = XCBuildConfiguration;
			buildSettings = {
				ALWAYS_EMBED_SWIFT_STANDARD_LIBRARIES = YES;
				CLANG_ENABLE_MODULES = YES;
				CODE_SIGN_STYLE = Automatic;
				DEVELOPMENT_TEAM = 74N8K5J2N7;
				INFOPLIST_FILE = WeScanTests/Info.plist;
				LD_RUNPATH_SEARCH_PATHS = "$(inherited) @executable_path/Frameworks @loader_path/Frameworks";
				PRODUCT_BUNDLE_IDENTIFIER = WeTransfer.WeScanTests;
				PRODUCT_NAME = "$(TARGET_NAME)";
				SWIFT_OBJC_BRIDGING_HEADER = "WeScanTests/WeScanTests-Bridging-Header.h";
				SWIFT_OPTIMIZATION_LEVEL = "-Onone";
				SWIFT_VERSION = 4.2;
				TARGETED_DEVICE_FAMILY = "1,2";
				TEST_HOST = "$(BUILT_PRODUCTS_DIR)/WeScanSampleProject.app/WeScanSampleProject";
			};
			name = Debug;
		};
		A1D4BD0A202C4F4100FCDDEC /* Release */ = {
			isa = XCBuildConfiguration;
			buildSettings = {
				ALWAYS_EMBED_SWIFT_STANDARD_LIBRARIES = YES;
				CLANG_ENABLE_MODULES = YES;
				CODE_SIGN_STYLE = Automatic;
				DEVELOPMENT_TEAM = 74N8K5J2N7;
				INFOPLIST_FILE = WeScanTests/Info.plist;
				LD_RUNPATH_SEARCH_PATHS = "$(inherited) @executable_path/Frameworks @loader_path/Frameworks";
				PRODUCT_BUNDLE_IDENTIFIER = WeTransfer.WeScanTests;
				PRODUCT_NAME = "$(TARGET_NAME)";
				SWIFT_OBJC_BRIDGING_HEADER = "WeScanTests/WeScanTests-Bridging-Header.h";
				SWIFT_VERSION = 4.2;
				TARGETED_DEVICE_FAMILY = "1,2";
				TEST_HOST = "$(BUILT_PRODUCTS_DIR)/WeScanSampleProject.app/WeScanSampleProject";
			};
			name = Release;
		};
/* End XCBuildConfiguration section */

/* Begin XCConfigurationList section */
		A1D4BCB2202C4F3800FCDDEC /* Build configuration list for PBXProject "WeScan" */ = {
			isa = XCConfigurationList;
			buildConfigurations = (
				A1D4BCDD202C4F3800FCDDEC /* Debug */,
				A1D4BCDE202C4F3800FCDDEC /* Release */,
			);
			defaultConfigurationIsVisible = 0;
			defaultConfigurationName = Release;
		};
		A1D4BCDF202C4F3800FCDDEC /* Build configuration list for PBXNativeTarget "WeScanSampleProject" */ = {
			isa = XCConfigurationList;
			buildConfigurations = (
				A1D4BCE0202C4F3800FCDDEC /* Debug */,
				A1D4BCE1202C4F3800FCDDEC /* Release */,
			);
			defaultConfigurationIsVisible = 0;
			defaultConfigurationName = Release;
		};
		A1D4BD04202C4F4100FCDDEC /* Build configuration list for PBXNativeTarget "WeScan" */ = {
			isa = XCConfigurationList;
			buildConfigurations = (
				A1D4BD05202C4F4100FCDDEC /* Debug */,
				A1D4BD06202C4F4100FCDDEC /* Release */,
			);
			defaultConfigurationIsVisible = 0;
			defaultConfigurationName = Release;
		};
		A1D4BD08202C4F4100FCDDEC /* Build configuration list for PBXNativeTarget "WeScanTests" */ = {
			isa = XCConfigurationList;
			buildConfigurations = (
				A1D4BD09202C4F4100FCDDEC /* Debug */,
				A1D4BD0A202C4F4100FCDDEC /* Release */,
			);
			defaultConfigurationIsVisible = 0;
			defaultConfigurationName = Release;
		};
/* End XCConfigurationList section */
	};
	rootObject = A1D4BCAF202C4F3800FCDDEC /* Project object */;
}<|MERGE_RESOLUTION|>--- conflicted
+++ resolved
@@ -56,11 +56,8 @@
 		B940E38A21A77192003B3C0B /* enhance@3x.png in Resources */ = {isa = PBXBuildFile; fileRef = B940E38721A77192003B3C0B /* enhance@3x.png */; };
 		B940E38B21A77192003B3C0B /* enhance@2x.png in Resources */ = {isa = PBXBuildFile; fileRef = B940E38821A77192003B3C0B /* enhance@2x.png */; };
 		B940E38C21A77192003B3C0B /* enhance.png in Resources */ = {isa = PBXBuildFile; fileRef = B940E38921A77192003B3C0B /* enhance.png */; };
-<<<<<<< HEAD
 		B940E3B821A95C44003B3C0B /* FocusRectangleViewTests.swift in Sources */ = {isa = PBXBuildFile; fileRef = B940E3B721A95C44003B3C0B /* FocusRectangleViewTests.swift */; };
-=======
 		B940E3AD21A829EE003B3C0B /* CaptureSession+Orientation.swift in Sources */ = {isa = PBXBuildFile; fileRef = B940E3AC21A829ED003B3C0B /* CaptureSession+Orientation.swift */; };
->>>>>>> 8d20d255
 		B94FBBAD2178652B001ED1B4 /* flash.png in Resources */ = {isa = PBXBuildFile; fileRef = B94FBBAA2178652B001ED1B4 /* flash.png */; };
 		B94FBBAE2178652B001ED1B4 /* flash@3x.png in Resources */ = {isa = PBXBuildFile; fileRef = B94FBBAB2178652B001ED1B4 /* flash@3x.png */; };
 		B94FBBAF2178652B001ED1B4 /* flash@2x.png in Resources */ = {isa = PBXBuildFile; fileRef = B94FBBAC2178652B001ED1B4 /* flash@2x.png */; };
@@ -230,15 +227,12 @@
 		B940E38721A77192003B3C0B /* enhance@3x.png */ = {isa = PBXFileReference; lastKnownFileType = image.png; path = "enhance@3x.png"; sourceTree = "<group>"; };
 		B940E38821A77192003B3C0B /* enhance@2x.png */ = {isa = PBXFileReference; lastKnownFileType = image.png; path = "enhance@2x.png"; sourceTree = "<group>"; };
 		B940E38921A77192003B3C0B /* enhance.png */ = {isa = PBXFileReference; lastKnownFileType = image.png; path = enhance.png; sourceTree = "<group>"; };
-<<<<<<< HEAD
 		B940E3B721A95C44003B3C0B /* FocusRectangleViewTests.swift */ = {isa = PBXFileReference; lastKnownFileType = sourcecode.swift; path = FocusRectangleViewTests.swift; sourceTree = "<group>"; };
-=======
 		B940E3BD21AC2553003B3C0B /* pt-PT */ = {isa = PBXFileReference; lastKnownFileType = text.plist.strings; name = "pt-PT"; path = "pt-PT.lproj/Localizable.strings"; sourceTree = "<group>"; };
 		B940E3C521AC2560003B3C0B /* it */ = {isa = PBXFileReference; lastKnownFileType = text.plist.strings; name = it; path = it.lproj/Localizable.strings; sourceTree = "<group>"; };
 		B940E3C621AC2568003B3C0B /* zh-Hans */ = {isa = PBXFileReference; lastKnownFileType = text.plist.strings; name = "zh-Hans"; path = "zh-Hans.lproj/Localizable.strings"; sourceTree = "<group>"; };
 		B940E3C721AC256E003B3C0B /* zh-Hant */ = {isa = PBXFileReference; lastKnownFileType = text.plist.strings; name = "zh-Hant"; path = "zh-Hant.lproj/Localizable.strings"; sourceTree = "<group>"; };
 		B940E3AC21A829ED003B3C0B /* CaptureSession+Orientation.swift */ = {isa = PBXFileReference; fileEncoding = 4; lastKnownFileType = sourcecode.swift; path = "CaptureSession+Orientation.swift"; sourceTree = "<group>"; };
->>>>>>> 8d20d255
 		B94FBBAA2178652B001ED1B4 /* flash.png */ = {isa = PBXFileReference; lastKnownFileType = image.png; path = flash.png; sourceTree = "<group>"; };
 		B94FBBAB2178652B001ED1B4 /* flash@3x.png */ = {isa = PBXFileReference; lastKnownFileType = image.png; path = "flash@3x.png"; sourceTree = "<group>"; };
 		B94FBBAC2178652B001ED1B4 /* flash@2x.png */ = {isa = PBXFileReference; lastKnownFileType = image.png; path = "flash@2x.png"; sourceTree = "<group>"; };
