// !$*UTF8*$!
{
	archiveVersion = 1;
	classes = {
	};
	objectVersion = 48;
	objects = {

/* Begin PBXBuildFile section */
		362967782294C23700B9FC4A /* CGImagePropertyOrientation.swift in Sources */ = {isa = PBXBuildFile; fileRef = 362967772294C23700B9FC4A /* CGImagePropertyOrientation.swift */; };
		382D0B0323C348A800A81619 /* CameraScannerViewController.swift in Sources */ = {isa = PBXBuildFile; fileRef = 382D0B0223C348A800A81619 /* CameraScannerViewController.swift */; };
		383C440E23C5846B0070DE47 /* EditImageViewController.swift in Sources */ = {isa = PBXBuildFile; fileRef = 383C440D23C5846B0070DE47 /* EditImageViewController.swift */; };
		383C441723C587B90070DE47 /* ReviewImageViewController.swift in Sources */ = {isa = PBXBuildFile; fileRef = 383C441623C587B90070DE47 /* ReviewImageViewController.swift */; };
		388A3BF423C46DAE00263DD1 /* NewCameraViewController.swift in Sources */ = {isa = PBXBuildFile; fileRef = 388A3BF323C46DAE00263DD1 /* NewCameraViewController.swift */; };
		388A3BFD23C46FF000263DD1 /* EditImageViewController.swift in Sources */ = {isa = PBXBuildFile; fileRef = 388A3BFC23C46FF000263DD1 /* EditImageViewController.swift */; };
		50FF76632577CCFB0099D918 /* Localizable.strings in Resources */ = {isa = PBXBuildFile; fileRef = 50FF764B2577CCFB0099D918 /* Localizable.strings */; };
		50FF77162577EAD80099D918 /* WeScan.framework in Frameworks */ = {isa = PBXBuildFile; fileRef = A1D4BCED202C4F4100FCDDEC /* WeScan.framework */; };
		74E27858215446C900361812 /* FBSnapshotTestCase.framework in Frameworks */ = {isa = PBXBuildFile; fileRef = 74E27850215446C200361812 /* FBSnapshotTestCase.framework */; };
		74F7D034211ACBD90046AF7E /* CIRectangleDetectorTests.swift in Sources */ = {isa = PBXBuildFile; fileRef = 74F7D033211ACBD90046AF7E /* CIRectangleDetectorTests.swift */; };
		74F7D036211ACBEE0046AF7E /* CaptureSessionTests.swift in Sources */ = {isa = PBXBuildFile; fileRef = 74F7D035211ACBEE0046AF7E /* CaptureSessionTests.swift */; };
		74F7D038211ACBF90046AF7E /* VisionRectangleDetectorTests.swift in Sources */ = {isa = PBXBuildFile; fileRef = 74F7D037211ACBF90046AF7E /* VisionRectangleDetectorTests.swift */; };
		74F7D03A211ACC4B0046AF7E /* UIImageTests.swift in Sources */ = {isa = PBXBuildFile; fileRef = 74F7D039211ACC4B0046AF7E /* UIImageTests.swift */; };
		74F7D03C211ACC6B0046AF7E /* CGAffineTransformTests.swift in Sources */ = {isa = PBXBuildFile; fileRef = 74F7D03B211ACC6B0046AF7E /* CGAffineTransformTests.swift */; };
		74F7D03E211ACC890046AF7E /* AVCaptureVideoOrientationTests.swift in Sources */ = {isa = PBXBuildFile; fileRef = 74F7D03D211ACC890046AF7E /* AVCaptureVideoOrientationTests.swift */; };
		8A1BB199249C9B45000278F2 /* UIImage+SFSymbol.swift in Sources */ = {isa = PBXBuildFile; fileRef = 8A1BB198249C9B45000278F2 /* UIImage+SFSymbol.swift */; };
		A11C5B9C2046A20C005075FE /* Error.swift in Sources */ = {isa = PBXBuildFile; fileRef = A11C5B9B2046A20C005075FE /* Error.swift */; };
		A11C5CD920495EA1005075FE /* RectangleFeaturesFunnelTests.swift in Sources */ = {isa = PBXBuildFile; fileRef = A11C5CD820495EA1005075FE /* RectangleFeaturesFunnelTests.swift */; };
		A11C5CDB20495EC9005075FE /* AVCaptureVideoOrientation+Utils.swift in Sources */ = {isa = PBXBuildFile; fileRef = A11C5CDA20495EC9005075FE /* AVCaptureVideoOrientation+Utils.swift */; };
		A14089BA204D92EA0009530F /* EditScanCornerView.swift in Sources */ = {isa = PBXBuildFile; fileRef = A14089B9204D92EA0009530F /* EditScanCornerView.swift */; };
		A14089EE204EAA180009530F /* ArrayTests.swift in Sources */ = {isa = PBXBuildFile; fileRef = A14089ED204EAA180009530F /* ArrayTests.swift */; };
		A14089F0204EAC050009530F /* BigRectangle.jpg in Resources */ = {isa = PBXBuildFile; fileRef = A14089EF204EAC040009530F /* BigRectangle.jpg */; };
		A165F67E2044741B002D5ED6 /* ShutterButton.swift in Sources */ = {isa = PBXBuildFile; fileRef = A165F67D2044741B002D5ED6 /* ShutterButton.swift */; };
		A1675BAB2041693A00852865 /* Square.jpg in Resources */ = {isa = PBXBuildFile; fileRef = A1675BAA2041693A00852865 /* Square.jpg */; };
		A1675BAF204178BD00852865 /* ImageFeatureTestHelpers.swift in Sources */ = {isa = PBXBuildFile; fileRef = A1675BAE204178BD00852865 /* ImageFeatureTestHelpers.swift */; };
		A194E96F2042BD77003493E2 /* Rectangle.jpg in Resources */ = {isa = PBXBuildFile; fileRef = A194E96E2042BD77003493E2 /* Rectangle.jpg */; };
		A194E97220431DD7003493E2 /* ReviewViewController.swift in Sources */ = {isa = PBXBuildFile; fileRef = A194E97120431DD7003493E2 /* ReviewViewController.swift */; };
		A1C4DD4E2044ADE600D36684 /* CGRect+Utils.swift in Sources */ = {isa = PBXBuildFile; fileRef = A1C4DD4D2044ADE600D36684 /* CGRect+Utils.swift */; };
		A1C4DD502044B1D500D36684 /* CGRectTests.swift in Sources */ = {isa = PBXBuildFile; fileRef = A1C4DD4F2044B1D500D36684 /* CGRectTests.swift */; };
		A1D4BCBB202C4F3800FCDDEC /* AppDelegate.swift in Sources */ = {isa = PBXBuildFile; fileRef = A1D4BCBA202C4F3800FCDDEC /* AppDelegate.swift */; };
		A1D4BCBD202C4F3800FCDDEC /* HomeViewController.swift in Sources */ = {isa = PBXBuildFile; fileRef = A1D4BCBC202C4F3800FCDDEC /* HomeViewController.swift */; };
		A1D4BCC0202C4F3800FCDDEC /* Main.storyboard in Resources */ = {isa = PBXBuildFile; fileRef = A1D4BCBE202C4F3800FCDDEC /* Main.storyboard */; };
		A1D4BCC2202C4F3800FCDDEC /* Assets.xcassets in Resources */ = {isa = PBXBuildFile; fileRef = A1D4BCC1202C4F3800FCDDEC /* Assets.xcassets */; };
		A1D4BCC5202C4F3800FCDDEC /* LaunchScreen.storyboard in Resources */ = {isa = PBXBuildFile; fileRef = A1D4BCC3202C4F3800FCDDEC /* LaunchScreen.storyboard */; };
		A1D4BCF6202C4F4100FCDDEC /* WeScan.framework in Frameworks */ = {isa = PBXBuildFile; fileRef = A1D4BCED202C4F4100FCDDEC /* WeScan.framework */; };
		A1D4BCFF202C4F4100FCDDEC /* WeScan.h in Headers */ = {isa = PBXBuildFile; fileRef = A1D4BCEF202C4F4100FCDDEC /* WeScan.h */; settings = {ATTRIBUTES = (Public, ); }; };
		A1D4BD03202C4F4100FCDDEC /* WeScan.framework in Embed Frameworks */ = {isa = PBXBuildFile; fileRef = A1D4BCED202C4F4100FCDDEC /* WeScan.framework */; settings = {ATTRIBUTES = (CodeSignOnCopy, RemoveHeadersOnCopy, ); }; };
		A1D4BD0C202C504F00FCDDEC /* ScannerViewController.swift in Sources */ = {isa = PBXBuildFile; fileRef = A1D4BD0B202C504F00FCDDEC /* ScannerViewController.swift */; };
		A1D4BD0E202C57A400FCDDEC /* CaptureSessionManager.swift in Sources */ = {isa = PBXBuildFile; fileRef = A1D4BD0D202C57A400FCDDEC /* CaptureSessionManager.swift */; };
		A1D4BD15202C6CC000FCDDEC /* Array+Utils.swift in Sources */ = {isa = PBXBuildFile; fileRef = A1D4BD14202C6CC000FCDDEC /* Array+Utils.swift */; };
		A1DF90A02031D89D00841A11 /* ImageScannerController.swift in Sources */ = {isa = PBXBuildFile; fileRef = A1DF909F2031D89D00841A11 /* ImageScannerController.swift */; };
		A1DF90A420331A0B00841A11 /* CIRectangleDetector.swift in Sources */ = {isa = PBXBuildFile; fileRef = A1DF90A320331A0B00841A11 /* CIRectangleDetector.swift */; };
		A1DF90C32034919400841A11 /* QuadrilateralTests.swift in Sources */ = {isa = PBXBuildFile; fileRef = A1DF90C22034919400841A11 /* QuadrilateralTests.swift */; };
		A1DF90E420358CB100841A11 /* Transformable.swift in Sources */ = {isa = PBXBuildFile; fileRef = A1DF90E320358CB000841A11 /* Transformable.swift */; };
		A1DF90F22035992A00841A11 /* CGAffineTransform+Utils.swift in Sources */ = {isa = PBXBuildFile; fileRef = A1DF90F12035992A00841A11 /* CGAffineTransform+Utils.swift */; };
		A1DF90F62037187500841A11 /* UIImage+Orientation.swift in Sources */ = {isa = PBXBuildFile; fileRef = A1DF90F52037187500841A11 /* UIImage+Orientation.swift */; };
		A1DF90FD203B412600841A11 /* CGPointTests.swift in Sources */ = {isa = PBXBuildFile; fileRef = A1DF90FC203B412600841A11 /* CGPointTests.swift */; };
		A1F22E99202C7B66001723AD /* QuadrilateralView.swift in Sources */ = {isa = PBXBuildFile; fileRef = A1F22E98202C7B66001723AD /* QuadrilateralView.swift */; };
		A1F22E9F202C8D70001723AD /* Quadrilateral.swift in Sources */ = {isa = PBXBuildFile; fileRef = A1F22E9E202C8D70001723AD /* Quadrilateral.swift */; };
		A1F22EA3202DAA74001723AD /* RectangleFeaturesFunnel.swift in Sources */ = {isa = PBXBuildFile; fileRef = A1F22EA2202DAA74001723AD /* RectangleFeaturesFunnel.swift */; };
		A1F22EA5202DB3AA001723AD /* CGPoint+Utils.swift in Sources */ = {isa = PBXBuildFile; fileRef = A1F22EA4202DB3AA001723AD /* CGPoint+Utils.swift */; };
		A1F22ECE2031937E001723AD /* EditScanViewController.swift in Sources */ = {isa = PBXBuildFile; fileRef = A1F22ECD2031937E001723AD /* EditScanViewController.swift */; };
		B9253F3F22190B7400C5DE7C /* CGSize+Utils.swift in Sources */ = {isa = PBXBuildFile; fileRef = B9253F3E22190B7400C5DE7C /* CGSize+Utils.swift */; };
		B9274D3A219B951000F9FCD1 /* CIImage+Utils.swift in Sources */ = {isa = PBXBuildFile; fileRef = B9274D39219B951000F9FCD1 /* CIImage+Utils.swift */; };
		B940E38A21A77192003B3C0B /* enhance@3x.png in Resources */ = {isa = PBXBuildFile; fileRef = B940E38721A77192003B3C0B /* enhance@3x.png */; };
		B940E38B21A77192003B3C0B /* enhance@2x.png in Resources */ = {isa = PBXBuildFile; fileRef = B940E38821A77192003B3C0B /* enhance@2x.png */; };
		B940E38C21A77192003B3C0B /* enhance.png in Resources */ = {isa = PBXBuildFile; fileRef = B940E38921A77192003B3C0B /* enhance.png */; };
		B940E3AD21A829EE003B3C0B /* CaptureSession+Orientation.swift in Sources */ = {isa = PBXBuildFile; fileRef = B940E3AC21A829ED003B3C0B /* CaptureSession+Orientation.swift */; };
		B940E3B821A95C44003B3C0B /* FocusRectangleViewTests.swift in Sources */ = {isa = PBXBuildFile; fileRef = B940E3B721A95C44003B3C0B /* FocusRectangleViewTests.swift */; };
		B940E3D821AE0B42003B3C0B /* CaptureDevice.swift in Sources */ = {isa = PBXBuildFile; fileRef = B940E3D721AE0B42003B3C0B /* CaptureDevice.swift */; };
		B940E3DA21AE2919003B3C0B /* CaptureSession.swift in Sources */ = {isa = PBXBuildFile; fileRef = B940E3D921AE2919003B3C0B /* CaptureSession.swift */; };
		B940E3DC21AE2A64003B3C0B /* CaptureSession+Flash.swift in Sources */ = {isa = PBXBuildFile; fileRef = B940E3DB21AE2A64003B3C0B /* CaptureSession+Flash.swift */; };
		B940E3DE21AE2A79003B3C0B /* CaptureSession+Focus.swift in Sources */ = {isa = PBXBuildFile; fileRef = B940E3DD21AE2A79003B3C0B /* CaptureSession+Focus.swift */; };
		B94E76AC221AB7D100C1945D /* CGSizeTests.swift in Sources */ = {isa = PBXBuildFile; fileRef = B94E76AB221AB7D100C1945D /* CGSizeTests.swift */; };
		B94FBBAD2178652B001ED1B4 /* flash.png in Resources */ = {isa = PBXBuildFile; fileRef = B94FBBAA2178652B001ED1B4 /* flash.png */; };
		B94FBBAE2178652B001ED1B4 /* flash@3x.png in Resources */ = {isa = PBXBuildFile; fileRef = B94FBBAB2178652B001ED1B4 /* flash@3x.png */; };
		B94FBBAF2178652B001ED1B4 /* flash@2x.png in Resources */ = {isa = PBXBuildFile; fileRef = B94FBBAC2178652B001ED1B4 /* flash@2x.png */; };
		B94FBBB32178653C001ED1B4 /* flashUnavailable@3x.png in Resources */ = {isa = PBXBuildFile; fileRef = B94FBBB02178653C001ED1B4 /* flashUnavailable@3x.png */; };
		B94FBBB42178653C001ED1B4 /* flashUnavailable.png in Resources */ = {isa = PBXBuildFile; fileRef = B94FBBB12178653C001ED1B4 /* flashUnavailable.png */; };
		B94FBBB52178653C001ED1B4 /* flashUnavailable@2x.png in Resources */ = {isa = PBXBuildFile; fileRef = B94FBBB22178653C001ED1B4 /* flashUnavailable@2x.png */; };
		B9611EC721E36B9F000AB105 /* ReviewViewControllerTests.swift in Sources */ = {isa = PBXBuildFile; fileRef = B9611EC621E36B9F000AB105 /* ReviewViewControllerTests.swift */; };
		B992E831210C36A400C33A21 /* VisionRectangleDetector.swift in Sources */ = {isa = PBXBuildFile; fileRef = B992E830210C36A400C33A21 /* VisionRectangleDetector.swift */; };
		B9AAE88B219E6C0400205620 /* FocusRectangleView.swift in Sources */ = {isa = PBXBuildFile; fileRef = B9AAE88A219E6C0400205620 /* FocusRectangleView.swift */; };
		B9E49DBE21BFD3BB000E994D /* rotate.png in Resources */ = {isa = PBXBuildFile; fileRef = B9E49DBB21BFD3BA000E994D /* rotate.png */; };
		B9E49DBF21BFD3BB000E994D /* rotate@2x.png in Resources */ = {isa = PBXBuildFile; fileRef = B9E49DBC21BFD3BB000E994D /* rotate@2x.png */; };
		B9E49DC021BFD3BB000E994D /* rotate@3x.png in Resources */ = {isa = PBXBuildFile; fileRef = B9E49DBD21BFD3BB000E994D /* rotate@3x.png */; };
		C31DD8A320C087D80072D439 /* ZoomGestureController.swift in Sources */ = {isa = PBXBuildFile; fileRef = C31DD8A220C087D80072D439 /* ZoomGestureController.swift */; };
		C3789C9B20CC69AD001B423F /* QuadrilateralViewTests.swift in Sources */ = {isa = PBXBuildFile; fileRef = C3789C9A20CC69AD001B423F /* QuadrilateralViewTests.swift */; };
		C3E2EB8E20B8970800A42E58 /* UIImage+Utils.swift in Sources */ = {isa = PBXBuildFile; fileRef = C3E2EB8D20B8970800A42E58 /* UIImage+Utils.swift */; };
/* End PBXBuildFile section */

/* Begin PBXContainerItemProxy section */
		74E2784F215446C200361812 /* PBXContainerItemProxy */ = {
			isa = PBXContainerItemProxy;
			containerPortal = 74E27848215446C200361812 /* FBSnapshotTestCase.xcodeproj */;
			proxyType = 2;
			remoteGlobalIDString = B31987F01AB782D000B0A900;
			remoteInfo = "FBSnapshotTestCase iOS";
		};
		74E27851215446C200361812 /* PBXContainerItemProxy */ = {
			isa = PBXContainerItemProxy;
			containerPortal = 74E27848215446C200361812 /* FBSnapshotTestCase.xcodeproj */;
			proxyType = 2;
			remoteGlobalIDString = B31987FB1AB782D100B0A900;
			remoteInfo = "FBSnapshotTestCase iOS Tests";
		};
		74E27853215446C200361812 /* PBXContainerItemProxy */ = {
			isa = PBXContainerItemProxy;
			containerPortal = 74E27848215446C200361812 /* FBSnapshotTestCase.xcodeproj */;
			proxyType = 2;
			remoteGlobalIDString = 8271377A1C63AB6F00354E42;
			remoteInfo = "FBSnapshotTestCase tvOS";
		};
		74E27855215446C200361812 /* PBXContainerItemProxy */ = {
			isa = PBXContainerItemProxy;
			containerPortal = 74E27848215446C200361812 /* FBSnapshotTestCase.xcodeproj */;
			proxyType = 2;
			remoteGlobalIDString = 827137831C63AB7000354E42;
			remoteInfo = "FBSnapshotTestCase tvOS Tests";
		};
		74E27859215446D100361812 /* PBXContainerItemProxy */ = {
			isa = PBXContainerItemProxy;
			containerPortal = 74E27848215446C200361812 /* FBSnapshotTestCase.xcodeproj */;
			proxyType = 1;
			remoteGlobalIDString = B31987EF1AB782D000B0A900;
			remoteInfo = "FBSnapshotTestCase iOS";
		};
		74E278622154528300361812 /* PBXContainerItemProxy */ = {
			isa = PBXContainerItemProxy;
			containerPortal = 74E2785B2154528300361812 /* FBSnapshotTestCase.xcodeproj */;
			proxyType = 2;
			remoteGlobalIDString = B31987F01AB782D000B0A900;
			remoteInfo = "FBSnapshotTestCase iOS";
		};
		74E278642154528300361812 /* PBXContainerItemProxy */ = {
			isa = PBXContainerItemProxy;
			containerPortal = 74E2785B2154528300361812 /* FBSnapshotTestCase.xcodeproj */;
			proxyType = 2;
			remoteGlobalIDString = B31987FB1AB782D100B0A900;
			remoteInfo = "FBSnapshotTestCase iOS Tests";
		};
		74E278662154528300361812 /* PBXContainerItemProxy */ = {
			isa = PBXContainerItemProxy;
			containerPortal = 74E2785B2154528300361812 /* FBSnapshotTestCase.xcodeproj */;
			proxyType = 2;
			remoteGlobalIDString = 8271377A1C63AB6F00354E42;
			remoteInfo = "FBSnapshotTestCase tvOS";
		};
		74E278682154528300361812 /* PBXContainerItemProxy */ = {
			isa = PBXContainerItemProxy;
			containerPortal = 74E2785B2154528300361812 /* FBSnapshotTestCase.xcodeproj */;
			proxyType = 2;
			remoteGlobalIDString = 827137831C63AB7000354E42;
			remoteInfo = "FBSnapshotTestCase tvOS Tests";
		};
		A1D4BCF7202C4F4100FCDDEC /* PBXContainerItemProxy */ = {
			isa = PBXContainerItemProxy;
			containerPortal = A1D4BCAF202C4F3800FCDDEC /* Project object */;
			proxyType = 1;
			remoteGlobalIDString = A1D4BCEC202C4F4100FCDDEC;
			remoteInfo = Scanner;
		};
		A1D4BCF9202C4F4100FCDDEC /* PBXContainerItemProxy */ = {
			isa = PBXContainerItemProxy;
			containerPortal = A1D4BCAF202C4F3800FCDDEC /* Project object */;
			proxyType = 1;
			remoteGlobalIDString = A1D4BCB6202C4F3800FCDDEC;
			remoteInfo = ScannerSampleProject;
		};
		A1D4BD00202C4F4100FCDDEC /* PBXContainerItemProxy */ = {
			isa = PBXContainerItemProxy;
			containerPortal = A1D4BCAF202C4F3800FCDDEC /* Project object */;
			proxyType = 1;
			remoteGlobalIDString = A1D4BCEC202C4F4100FCDDEC;
			remoteInfo = Scanner;
		};
/* End PBXContainerItemProxy section */

/* Begin PBXCopyFilesBuildPhase section */
		A1D4BD07202C4F4100FCDDEC /* Embed Frameworks */ = {
			isa = PBXCopyFilesBuildPhase;
			buildActionMask = 2147483647;
			dstPath = "";
			dstSubfolderSpec = 10;
			files = (
				A1D4BD03202C4F4100FCDDEC /* WeScan.framework in Embed Frameworks */,
			);
			name = "Embed Frameworks";
			runOnlyForDeploymentPostprocessing = 0;
		};
/* End PBXCopyFilesBuildPhase section */

/* Begin PBXFileReference section */
		362967772294C23700B9FC4A /* CGImagePropertyOrientation.swift */ = {isa = PBXFileReference; lastKnownFileType = sourcecode.swift; path = CGImagePropertyOrientation.swift; sourceTree = "<group>"; };
		382D0B0223C348A800A81619 /* CameraScannerViewController.swift */ = {isa = PBXFileReference; lastKnownFileType = sourcecode.swift; path = CameraScannerViewController.swift; sourceTree = "<group>"; };
		383C440D23C5846B0070DE47 /* EditImageViewController.swift */ = {isa = PBXFileReference; lastKnownFileType = sourcecode.swift; path = EditImageViewController.swift; sourceTree = "<group>"; };
		383C441623C587B90070DE47 /* ReviewImageViewController.swift */ = {isa = PBXFileReference; lastKnownFileType = sourcecode.swift; path = ReviewImageViewController.swift; sourceTree = "<group>"; };
		388A3BF323C46DAE00263DD1 /* NewCameraViewController.swift */ = {isa = PBXFileReference; lastKnownFileType = sourcecode.swift; path = NewCameraViewController.swift; sourceTree = "<group>"; };
		388A3BFC23C46FF000263DD1 /* EditImageViewController.swift */ = {isa = PBXFileReference; lastKnownFileType = sourcecode.swift; path = EditImageViewController.swift; sourceTree = "<group>"; };
		3C3B86AC2680907400BE449B /* ko */ = {isa = PBXFileReference; lastKnownFileType = text.plist.strings; name = ko; path = ko.lproj/Localizable.strings; sourceTree = "<group>"; };
		50FF764C2577CCFB0099D918 /* de */ = {isa = PBXFileReference; lastKnownFileType = text.plist.strings; name = de; path = de.lproj/Localizable.strings; sourceTree = "<group>"; };
		50FF764D2577CCFB0099D918 /* ar */ = {isa = PBXFileReference; lastKnownFileType = text.plist.strings; name = ar; path = ar.lproj/Localizable.strings; sourceTree = "<group>"; };
		50FF764E2577CCFB0099D918 /* zh-Hans */ = {isa = PBXFileReference; lastKnownFileType = text.plist.strings; name = "zh-Hans"; path = "zh-Hans.lproj/Localizable.strings"; sourceTree = "<group>"; };
		50FF764F2577CCFB0099D918 /* en */ = {isa = PBXFileReference; lastKnownFileType = text.plist.strings; name = en; path = en.lproj/Localizable.strings; sourceTree = "<group>"; };
		50FF76502577CCFB0099D918 /* es */ = {isa = PBXFileReference; lastKnownFileType = text.plist.strings; name = es; path = es.lproj/Localizable.strings; sourceTree = "<group>"; };
		50FF76512577CCFB0099D918 /* es-419 */ = {isa = PBXFileReference; lastKnownFileType = text.plist.strings; name = "es-419"; path = "es-419.lproj/Localizable.strings"; sourceTree = "<group>"; };
		50FF76522577CCFB0099D918 /* it */ = {isa = PBXFileReference; lastKnownFileType = text.plist.strings; name = it; path = it.lproj/Localizable.strings; sourceTree = "<group>"; };
		50FF76532577CCFB0099D918 /* cs */ = {isa = PBXFileReference; lastKnownFileType = text.plist.strings; name = cs; path = cs.lproj/Localizable.strings; sourceTree = "<group>"; };
		50FF76542577CCFB0099D918 /* zh-Hant */ = {isa = PBXFileReference; lastKnownFileType = text.plist.strings; name = "zh-Hant"; path = "zh-Hant.lproj/Localizable.strings"; sourceTree = "<group>"; };
		50FF76552577CCFB0099D918 /* hu */ = {isa = PBXFileReference; lastKnownFileType = text.plist.strings; name = hu; path = hu.lproj/Localizable.strings; sourceTree = "<group>"; };
		50FF76562577CCFB0099D918 /* tr */ = {isa = PBXFileReference; lastKnownFileType = text.plist.strings; name = tr; path = tr.lproj/Localizable.strings; sourceTree = "<group>"; };
		50FF76572577CCFB0099D918 /* pl */ = {isa = PBXFileReference; lastKnownFileType = text.plist.strings; name = pl; path = pl.lproj/Localizable.strings; sourceTree = "<group>"; };
		50FF76582577CCFB0099D918 /* pt-BR */ = {isa = PBXFileReference; lastKnownFileType = text.plist.strings; name = "pt-BR"; path = "pt-BR.lproj/Localizable.strings"; sourceTree = "<group>"; };
		50FF76592577CCFB0099D918 /* ru */ = {isa = PBXFileReference; lastKnownFileType = text.plist.strings; name = ru; path = ru.lproj/Localizable.strings; sourceTree = "<group>"; };
		50FF765A2577CCFB0099D918 /* fr */ = {isa = PBXFileReference; lastKnownFileType = text.plist.strings; name = fr; path = fr.lproj/Localizable.strings; sourceTree = "<group>"; };
		50FF765B2577CCFB0099D918 /* pt-PT */ = {isa = PBXFileReference; lastKnownFileType = text.plist.strings; name = "pt-PT"; path = "pt-PT.lproj/Localizable.strings"; sourceTree = "<group>"; };
		5A5A8B1525804C7D0058A37C /* sv */ = {isa = PBXFileReference; lastKnownFileType = text.plist.strings; name = sv; path = sv.lproj/Localizable.strings; sourceTree = "<group>"; };
		74E27848215446C200361812 /* FBSnapshotTestCase.xcodeproj */ = {isa = PBXFileReference; lastKnownFileType = "wrapper.pb-project"; name = FBSnapshotTestCase.xcodeproj; path = "Submodules/ios-snapshot-test-case/FBSnapshotTestCase.xcodeproj"; sourceTree = "<group>"; };
		74E2785B2154528300361812 /* FBSnapshotTestCase.xcodeproj */ = {isa = PBXFileReference; lastKnownFileType = "wrapper.pb-project"; name = FBSnapshotTestCase.xcodeproj; path = "Submodules/ios-snapshot-test-case/FBSnapshotTestCase.xcodeproj"; sourceTree = SOURCE_ROOT; };
		74F7D033211ACBD90046AF7E /* CIRectangleDetectorTests.swift */ = {isa = PBXFileReference; lastKnownFileType = sourcecode.swift; path = CIRectangleDetectorTests.swift; sourceTree = "<group>"; };
		74F7D035211ACBEE0046AF7E /* CaptureSessionTests.swift */ = {isa = PBXFileReference; lastKnownFileType = sourcecode.swift; path = CaptureSessionTests.swift; sourceTree = "<group>"; };
		74F7D037211ACBF90046AF7E /* VisionRectangleDetectorTests.swift */ = {isa = PBXFileReference; lastKnownFileType = sourcecode.swift; path = VisionRectangleDetectorTests.swift; sourceTree = "<group>"; };
		74F7D039211ACC4B0046AF7E /* UIImageTests.swift */ = {isa = PBXFileReference; lastKnownFileType = sourcecode.swift; path = UIImageTests.swift; sourceTree = "<group>"; };
		74F7D03B211ACC6B0046AF7E /* CGAffineTransformTests.swift */ = {isa = PBXFileReference; lastKnownFileType = sourcecode.swift; path = CGAffineTransformTests.swift; sourceTree = "<group>"; };
		74F7D03D211ACC890046AF7E /* AVCaptureVideoOrientationTests.swift */ = {isa = PBXFileReference; lastKnownFileType = sourcecode.swift; path = AVCaptureVideoOrientationTests.swift; sourceTree = "<group>"; };
		8A1BB198249C9B45000278F2 /* UIImage+SFSymbol.swift */ = {isa = PBXFileReference; lastKnownFileType = sourcecode.swift; path = "UIImage+SFSymbol.swift"; sourceTree = "<group>"; };
		A11C5B9B2046A20C005075FE /* Error.swift */ = {isa = PBXFileReference; lastKnownFileType = sourcecode.swift; path = Error.swift; sourceTree = "<group>"; };
		A11C5CD820495EA1005075FE /* RectangleFeaturesFunnelTests.swift */ = {isa = PBXFileReference; fileEncoding = 4; lastKnownFileType = sourcecode.swift; path = RectangleFeaturesFunnelTests.swift; sourceTree = "<group>"; };
		A11C5CDA20495EC9005075FE /* AVCaptureVideoOrientation+Utils.swift */ = {isa = PBXFileReference; fileEncoding = 4; lastKnownFileType = sourcecode.swift; path = "AVCaptureVideoOrientation+Utils.swift"; sourceTree = "<group>"; };
		A14089B9204D92EA0009530F /* EditScanCornerView.swift */ = {isa = PBXFileReference; lastKnownFileType = sourcecode.swift; path = EditScanCornerView.swift; sourceTree = "<group>"; };
		A14089ED204EAA180009530F /* ArrayTests.swift */ = {isa = PBXFileReference; lastKnownFileType = sourcecode.swift; path = ArrayTests.swift; sourceTree = "<group>"; };
		A14089EF204EAC040009530F /* BigRectangle.jpg */ = {isa = PBXFileReference; lastKnownFileType = image.jpeg; path = BigRectangle.jpg; sourceTree = "<group>"; };
		A165F67D2044741B002D5ED6 /* ShutterButton.swift */ = {isa = PBXFileReference; lastKnownFileType = sourcecode.swift; path = ShutterButton.swift; sourceTree = "<group>"; };
		A1675BAA2041693A00852865 /* Square.jpg */ = {isa = PBXFileReference; lastKnownFileType = image.jpeg; path = Square.jpg; sourceTree = "<group>"; };
		A1675BAE204178BD00852865 /* ImageFeatureTestHelpers.swift */ = {isa = PBXFileReference; lastKnownFileType = sourcecode.swift; path = ImageFeatureTestHelpers.swift; sourceTree = "<group>"; };
		A194E96E2042BD77003493E2 /* Rectangle.jpg */ = {isa = PBXFileReference; lastKnownFileType = image.jpeg; path = Rectangle.jpg; sourceTree = "<group>"; };
		A194E97120431DD7003493E2 /* ReviewViewController.swift */ = {isa = PBXFileReference; lastKnownFileType = sourcecode.swift; path = ReviewViewController.swift; sourceTree = "<group>"; };
		A1C4DD4D2044ADE600D36684 /* CGRect+Utils.swift */ = {isa = PBXFileReference; lastKnownFileType = sourcecode.swift; path = "CGRect+Utils.swift"; sourceTree = "<group>"; };
		A1C4DD4F2044B1D500D36684 /* CGRectTests.swift */ = {isa = PBXFileReference; lastKnownFileType = sourcecode.swift; path = CGRectTests.swift; sourceTree = "<group>"; };
		A1D4BCB7202C4F3800FCDDEC /* WeScanSampleProject.app */ = {isa = PBXFileReference; explicitFileType = wrapper.application; includeInIndex = 0; path = WeScanSampleProject.app; sourceTree = BUILT_PRODUCTS_DIR; };
		A1D4BCBA202C4F3800FCDDEC /* AppDelegate.swift */ = {isa = PBXFileReference; lastKnownFileType = sourcecode.swift; path = AppDelegate.swift; sourceTree = "<group>"; };
		A1D4BCBC202C4F3800FCDDEC /* HomeViewController.swift */ = {isa = PBXFileReference; lastKnownFileType = sourcecode.swift; path = HomeViewController.swift; sourceTree = "<group>"; };
		A1D4BCC1202C4F3800FCDDEC /* Assets.xcassets */ = {isa = PBXFileReference; lastKnownFileType = folder.assetcatalog; path = Assets.xcassets; sourceTree = "<group>"; };
		A1D4BCC6202C4F3800FCDDEC /* Info.plist */ = {isa = PBXFileReference; lastKnownFileType = text.plist.xml; path = Info.plist; sourceTree = "<group>"; };
		A1D4BCED202C4F4100FCDDEC /* WeScan.framework */ = {isa = PBXFileReference; explicitFileType = wrapper.framework; includeInIndex = 0; path = WeScan.framework; sourceTree = BUILT_PRODUCTS_DIR; };
		A1D4BCEF202C4F4100FCDDEC /* WeScan.h */ = {isa = PBXFileReference; lastKnownFileType = sourcecode.c.h; path = WeScan.h; sourceTree = "<group>"; };
		A1D4BCF0202C4F4100FCDDEC /* Info.plist */ = {isa = PBXFileReference; lastKnownFileType = text.plist.xml; path = Info.plist; sourceTree = "<group>"; };
		A1D4BCF5202C4F4100FCDDEC /* WeScanTests.xctest */ = {isa = PBXFileReference; explicitFileType = wrapper.cfbundle; includeInIndex = 0; path = WeScanTests.xctest; sourceTree = BUILT_PRODUCTS_DIR; };
		A1D4BCFE202C4F4100FCDDEC /* Info.plist */ = {isa = PBXFileReference; lastKnownFileType = text.plist.xml; path = Info.plist; sourceTree = "<group>"; };
		A1D4BD0B202C504F00FCDDEC /* ScannerViewController.swift */ = {isa = PBXFileReference; lastKnownFileType = sourcecode.swift; path = ScannerViewController.swift; sourceTree = "<group>"; };
		A1D4BD0D202C57A400FCDDEC /* CaptureSessionManager.swift */ = {isa = PBXFileReference; lastKnownFileType = sourcecode.swift; path = CaptureSessionManager.swift; sourceTree = "<group>"; };
		A1D4BD14202C6CC000FCDDEC /* Array+Utils.swift */ = {isa = PBXFileReference; lastKnownFileType = sourcecode.swift; path = "Array+Utils.swift"; sourceTree = "<group>"; };
		A1DF909F2031D89D00841A11 /* ImageScannerController.swift */ = {isa = PBXFileReference; lastKnownFileType = sourcecode.swift; path = ImageScannerController.swift; sourceTree = "<group>"; };
		A1DF90A320331A0B00841A11 /* CIRectangleDetector.swift */ = {isa = PBXFileReference; lastKnownFileType = sourcecode.swift; path = CIRectangleDetector.swift; sourceTree = "<group>"; };
		A1DF90C12034919300841A11 /* WeScanTests-Bridging-Header.h */ = {isa = PBXFileReference; lastKnownFileType = sourcecode.c.h; path = "WeScanTests-Bridging-Header.h"; sourceTree = "<group>"; };
		A1DF90C22034919400841A11 /* QuadrilateralTests.swift */ = {isa = PBXFileReference; lastKnownFileType = sourcecode.swift; path = QuadrilateralTests.swift; sourceTree = "<group>"; };
		A1DF90E320358CB000841A11 /* Transformable.swift */ = {isa = PBXFileReference; lastKnownFileType = sourcecode.swift; path = Transformable.swift; sourceTree = "<group>"; };
		A1DF90F12035992A00841A11 /* CGAffineTransform+Utils.swift */ = {isa = PBXFileReference; lastKnownFileType = sourcecode.swift; path = "CGAffineTransform+Utils.swift"; sourceTree = "<group>"; };
		A1DF90F52037187500841A11 /* UIImage+Orientation.swift */ = {isa = PBXFileReference; lastKnownFileType = sourcecode.swift; path = "UIImage+Orientation.swift"; sourceTree = "<group>"; };
		A1DF90FC203B412600841A11 /* CGPointTests.swift */ = {isa = PBXFileReference; lastKnownFileType = sourcecode.swift; path = CGPointTests.swift; sourceTree = "<group>"; };
		A1F22E98202C7B66001723AD /* QuadrilateralView.swift */ = {isa = PBXFileReference; lastKnownFileType = sourcecode.swift; path = QuadrilateralView.swift; sourceTree = "<group>"; };
		A1F22E9E202C8D70001723AD /* Quadrilateral.swift */ = {isa = PBXFileReference; lastKnownFileType = sourcecode.swift; path = Quadrilateral.swift; sourceTree = "<group>"; };
		A1F22EA2202DAA74001723AD /* RectangleFeaturesFunnel.swift */ = {isa = PBXFileReference; lastKnownFileType = sourcecode.swift; path = RectangleFeaturesFunnel.swift; sourceTree = "<group>"; };
		A1F22EA4202DB3AA001723AD /* CGPoint+Utils.swift */ = {isa = PBXFileReference; lastKnownFileType = sourcecode.swift; path = "CGPoint+Utils.swift"; sourceTree = "<group>"; };
		A1F22ECD2031937E001723AD /* EditScanViewController.swift */ = {isa = PBXFileReference; lastKnownFileType = sourcecode.swift; path = EditScanViewController.swift; sourceTree = "<group>"; };
		B9253F3E22190B7400C5DE7C /* CGSize+Utils.swift */ = {isa = PBXFileReference; lastKnownFileType = sourcecode.swift; path = "CGSize+Utils.swift"; sourceTree = "<group>"; };
		B9274D39219B951000F9FCD1 /* CIImage+Utils.swift */ = {isa = PBXFileReference; lastKnownFileType = sourcecode.swift; path = "CIImage+Utils.swift"; sourceTree = "<group>"; };
		B940E38721A77192003B3C0B /* enhance@3x.png */ = {isa = PBXFileReference; lastKnownFileType = image.png; path = "enhance@3x.png"; sourceTree = "<group>"; };
		B940E38821A77192003B3C0B /* enhance@2x.png */ = {isa = PBXFileReference; lastKnownFileType = image.png; path = "enhance@2x.png"; sourceTree = "<group>"; };
		B940E38921A77192003B3C0B /* enhance.png */ = {isa = PBXFileReference; lastKnownFileType = image.png; path = enhance.png; sourceTree = "<group>"; };
		B940E3AC21A829ED003B3C0B /* CaptureSession+Orientation.swift */ = {isa = PBXFileReference; fileEncoding = 4; lastKnownFileType = sourcecode.swift; path = "CaptureSession+Orientation.swift"; sourceTree = "<group>"; };
		B940E3B721A95C44003B3C0B /* FocusRectangleViewTests.swift */ = {isa = PBXFileReference; lastKnownFileType = sourcecode.swift; path = FocusRectangleViewTests.swift; sourceTree = "<group>"; };
		B940E3D721AE0B42003B3C0B /* CaptureDevice.swift */ = {isa = PBXFileReference; lastKnownFileType = sourcecode.swift; path = CaptureDevice.swift; sourceTree = "<group>"; };
		B940E3D921AE2919003B3C0B /* CaptureSession.swift */ = {isa = PBXFileReference; fileEncoding = 4; lastKnownFileType = sourcecode.swift; path = CaptureSession.swift; sourceTree = "<group>"; };
		B940E3DB21AE2A64003B3C0B /* CaptureSession+Flash.swift */ = {isa = PBXFileReference; lastKnownFileType = sourcecode.swift; path = "CaptureSession+Flash.swift"; sourceTree = "<group>"; };
		B940E3DD21AE2A79003B3C0B /* CaptureSession+Focus.swift */ = {isa = PBXFileReference; lastKnownFileType = sourcecode.swift; path = "CaptureSession+Focus.swift"; sourceTree = "<group>"; };
		B94E76AB221AB7D100C1945D /* CGSizeTests.swift */ = {isa = PBXFileReference; lastKnownFileType = sourcecode.swift; path = CGSizeTests.swift; sourceTree = "<group>"; };
		B94FBBAA2178652B001ED1B4 /* flash.png */ = {isa = PBXFileReference; lastKnownFileType = image.png; path = flash.png; sourceTree = "<group>"; };
		B94FBBAB2178652B001ED1B4 /* flash@3x.png */ = {isa = PBXFileReference; lastKnownFileType = image.png; path = "flash@3x.png"; sourceTree = "<group>"; };
		B94FBBAC2178652B001ED1B4 /* flash@2x.png */ = {isa = PBXFileReference; lastKnownFileType = image.png; path = "flash@2x.png"; sourceTree = "<group>"; };
		B94FBBB02178653C001ED1B4 /* flashUnavailable@3x.png */ = {isa = PBXFileReference; lastKnownFileType = image.png; path = "flashUnavailable@3x.png"; sourceTree = "<group>"; };
		B94FBBB12178653C001ED1B4 /* flashUnavailable.png */ = {isa = PBXFileReference; lastKnownFileType = image.png; path = flashUnavailable.png; sourceTree = "<group>"; };
		B94FBBB22178653C001ED1B4 /* flashUnavailable@2x.png */ = {isa = PBXFileReference; lastKnownFileType = image.png; path = "flashUnavailable@2x.png"; sourceTree = "<group>"; };
		B9611EC621E36B9F000AB105 /* ReviewViewControllerTests.swift */ = {isa = PBXFileReference; lastKnownFileType = sourcecode.swift; path = ReviewViewControllerTests.swift; sourceTree = "<group>"; };
		B97B49D4216C6FF600B2235B /* Base */ = {isa = PBXFileReference; lastKnownFileType = file.storyboard; name = Base; path = Base.lproj/Main.storyboard; sourceTree = "<group>"; };
		B97B49D5216C6FF600B2235B /* Base */ = {isa = PBXFileReference; lastKnownFileType = file.storyboard; name = Base; path = Base.lproj/LaunchScreen.storyboard; sourceTree = "<group>"; };
		B992E830210C36A400C33A21 /* VisionRectangleDetector.swift */ = {isa = PBXFileReference; lastKnownFileType = sourcecode.swift; path = VisionRectangleDetector.swift; sourceTree = "<group>"; };
		B9AAE88A219E6C0400205620 /* FocusRectangleView.swift */ = {isa = PBXFileReference; lastKnownFileType = sourcecode.swift; path = FocusRectangleView.swift; sourceTree = "<group>"; };
		B9E49DBB21BFD3BA000E994D /* rotate.png */ = {isa = PBXFileReference; lastKnownFileType = image.png; path = rotate.png; sourceTree = "<group>"; };
		B9E49DBC21BFD3BB000E994D /* rotate@2x.png */ = {isa = PBXFileReference; lastKnownFileType = image.png; path = "rotate@2x.png"; sourceTree = "<group>"; };
		B9E49DBD21BFD3BB000E994D /* rotate@3x.png */ = {isa = PBXFileReference; lastKnownFileType = image.png; path = "rotate@3x.png"; sourceTree = "<group>"; };
		BF16DBD5258D2E99008A979B /* nl */ = {isa = PBXFileReference; lastKnownFileType = text.plist.strings; name = nl; path = nl.lproj/Localizable.strings; sourceTree = "<group>"; };
		C31DD8A220C087D80072D439 /* ZoomGestureController.swift */ = {isa = PBXFileReference; lastKnownFileType = sourcecode.swift; path = ZoomGestureController.swift; sourceTree = "<group>"; };
		C3789C9A20CC69AD001B423F /* QuadrilateralViewTests.swift */ = {isa = PBXFileReference; lastKnownFileType = sourcecode.swift; path = QuadrilateralViewTests.swift; sourceTree = "<group>"; };
		C3E2EB8D20B8970800A42E58 /* UIImage+Utils.swift */ = {isa = PBXFileReference; lastKnownFileType = sourcecode.swift; path = "UIImage+Utils.swift"; sourceTree = "<group>"; };
/* End PBXFileReference section */

/* Begin PBXFrameworksBuildPhase section */
		A1D4BCB4202C4F3800FCDDEC /* Frameworks */ = {
			isa = PBXFrameworksBuildPhase;
			buildActionMask = 2147483647;
			files = (
				50FF77162577EAD80099D918 /* WeScan.framework in Frameworks */,
			);
			runOnlyForDeploymentPostprocessing = 0;
		};
		A1D4BCE9202C4F4100FCDDEC /* Frameworks */ = {
			isa = PBXFrameworksBuildPhase;
			buildActionMask = 2147483647;
			files = (
			);
			runOnlyForDeploymentPostprocessing = 0;
		};
		A1D4BCF2202C4F4100FCDDEC /* Frameworks */ = {
			isa = PBXFrameworksBuildPhase;
			buildActionMask = 2147483647;
			files = (
				74E27858215446C900361812 /* FBSnapshotTestCase.framework in Frameworks */,
				A1D4BCF6202C4F4100FCDDEC /* WeScan.framework in Frameworks */,
			);
			runOnlyForDeploymentPostprocessing = 0;
		};
/* End PBXFrameworksBuildPhase section */

/* Begin PBXGroup section */
		50FF76492577CCFB0099D918 /* Resources */ = {
			isa = PBXGroup;
			children = (
				B94FBB9D2178647B001ED1B4 /* Assets */,
				50FF764A2577CCFB0099D918 /* Localisation */,
			);
			path = Resources;
			sourceTree = "<group>";
		};
		50FF764A2577CCFB0099D918 /* Localisation */ = {
			isa = PBXGroup;
			children = (
				50FF764B2577CCFB0099D918 /* Localizable.strings */,
			);
			path = Localisation;
			sourceTree = "<group>";
		};
		74E27849215446C200361812 /* Products */ = {
			isa = PBXGroup;
			children = (
				74E27850215446C200361812 /* FBSnapshotTestCase.framework */,
				74E27852215446C200361812 /* FBSnapshotTestCase iOS Tests.xctest */,
				74E27854215446C200361812 /* FBSnapshotTestCase.framework */,
				74E27856215446C200361812 /* FBSnapshotTestCase tvOS Tests.xctest */,
			);
			name = Products;
			sourceTree = "<group>";
		};
		74E27857215446C900361812 /* Frameworks */ = {
			isa = PBXGroup;
			children = (
			);
			name = Frameworks;
			sourceTree = "<group>";
		};
		74E2785C2154528300361812 /* Products */ = {
			isa = PBXGroup;
			children = (
				74E278632154528300361812 /* FBSnapshotTestCase.framework */,
				74E278652154528300361812 /* FBSnapshotTestCase iOS Tests.xctest */,
				74E278672154528300361812 /* FBSnapshotTestCase.framework */,
				74E278692154528300361812 /* FBSnapshotTestCase tvOS Tests.xctest */,
			);
			name = Products;
			sourceTree = "<group>";
		};
		A1675BA92041692800852865 /* Resources */ = {
			isa = PBXGroup;
			children = (
				A14089EF204EAC040009530F /* BigRectangle.jpg */,
				A1675BAA2041693A00852865 /* Square.jpg */,
				A194E96E2042BD77003493E2 /* Rectangle.jpg */,
			);
			path = Resources;
			sourceTree = "<group>";
		};
		A194E97020431DB1003493E2 /* Review */ = {
			isa = PBXGroup;
			children = (
				A194E97120431DD7003493E2 /* ReviewViewController.swift */,
			);
			path = Review;
			sourceTree = "<group>";
		};
		A1D4BCAE202C4F3800FCDDEC = {
			isa = PBXGroup;
			children = (
				74E27848215446C200361812 /* FBSnapshotTestCase.xcodeproj */,
				A1D4BCB9202C4F3800FCDDEC /* WeScanSampleProject */,
				A1D4BCEE202C4F4100FCDDEC /* WeScan */,
				A1D4BCFB202C4F4100FCDDEC /* WeScanTests */,
				A1D4BCB8202C4F3800FCDDEC /* Products */,
				74E27857215446C900361812 /* Frameworks */,
			);
			sourceTree = "<group>";
		};
		A1D4BCB8202C4F3800FCDDEC /* Products */ = {
			isa = PBXGroup;
			children = (
				A1D4BCB7202C4F3800FCDDEC /* WeScanSampleProject.app */,
				A1D4BCED202C4F4100FCDDEC /* WeScan.framework */,
				A1D4BCF5202C4F4100FCDDEC /* WeScanTests.xctest */,
			);
			name = Products;
			sourceTree = "<group>";
		};
		A1D4BCB9202C4F3800FCDDEC /* WeScanSampleProject */ = {
			isa = PBXGroup;
			children = (
				A1D4BCBA202C4F3800FCDDEC /* AppDelegate.swift */,
				A1D4BCBC202C4F3800FCDDEC /* HomeViewController.swift */,
				A1D4BCBE202C4F3800FCDDEC /* Main.storyboard */,
				A1D4BCC1202C4F3800FCDDEC /* Assets.xcassets */,
				A1D4BCC3202C4F3800FCDDEC /* LaunchScreen.storyboard */,
				A1D4BCC6202C4F3800FCDDEC /* Info.plist */,
				388A3BF323C46DAE00263DD1 /* NewCameraViewController.swift */,
				383C440D23C5846B0070DE47 /* EditImageViewController.swift */,
				383C441623C587B90070DE47 /* ReviewImageViewController.swift */,
			);
			path = WeScanSampleProject;
			sourceTree = "<group>";
		};
		A1D4BCEE202C4F4100FCDDEC /* WeScan */ = {
			isa = PBXGroup;
			children = (
				A1DF909F2031D89D00841A11 /* ImageScannerController.swift */,
				A1DF90E220358C9E00841A11 /* Protocols */,
				A1F22ECF203199E7001723AD /* Scan */,
				A1F22ED020319A03001723AD /* Edit */,
				A194E97020431DB1003493E2 /* Review */,
				B940E3A021A82931003B3C0B /* Session */,
				A1D4BD11202C6C7900FCDDEC /* Extensions */,
				A1DF90F720371A0800841A11 /* Common */,
				50FF76492577CCFB0099D918 /* Resources */,
				A1D4BCEF202C4F4100FCDDEC /* WeScan.h */,
				A1D4BCF0202C4F4100FCDDEC /* Info.plist */,
			);
			path = WeScan;
			sourceTree = "<group>";
		};
		A1D4BCFB202C4F4100FCDDEC /* WeScanTests */ = {
			isa = PBXGroup;
			children = (
				74E2785B2154528300361812 /* FBSnapshotTestCase.xcodeproj */,
				A1675BA92041692800852865 /* Resources */,
				A1D4BCFE202C4F4100FCDDEC /* Info.plist */,
				A14089ED204EAA180009530F /* ArrayTests.swift */,
				74F7D03D211ACC890046AF7E /* AVCaptureVideoOrientationTests.swift */,
				74F7D035211ACBEE0046AF7E /* CaptureSessionTests.swift */,
				74F7D033211ACBD90046AF7E /* CIRectangleDetectorTests.swift */,
				74F7D03B211ACC6B0046AF7E /* CGAffineTransformTests.swift */,
				A1DF90FC203B412600841A11 /* CGPointTests.swift */,
				A1C4DD4F2044B1D500D36684 /* CGRectTests.swift */,
				B94E76AB221AB7D100C1945D /* CGSizeTests.swift */,
				B940E3B721A95C44003B3C0B /* FocusRectangleViewTests.swift */,
				A1675BAE204178BD00852865 /* ImageFeatureTestHelpers.swift */,
				A1DF90C22034919400841A11 /* QuadrilateralTests.swift */,
				C3789C9A20CC69AD001B423F /* QuadrilateralViewTests.swift */,
				A11C5CD820495EA1005075FE /* RectangleFeaturesFunnelTests.swift */,
				B9611EC621E36B9F000AB105 /* ReviewViewControllerTests.swift */,
				74F7D039211ACC4B0046AF7E /* UIImageTests.swift */,
				74F7D037211ACBF90046AF7E /* VisionRectangleDetectorTests.swift */,
				A1DF90C12034919300841A11 /* WeScanTests-Bridging-Header.h */,
			);
			path = WeScanTests;
			sourceTree = "<group>";
		};
		A1D4BD11202C6C7900FCDDEC /* Extensions */ = {
			isa = PBXGroup;
			children = (
				A1D4BD14202C6CC000FCDDEC /* Array+Utils.swift */,
				A11C5CDA20495EC9005075FE /* AVCaptureVideoOrientation+Utils.swift */,
				A1F22EA4202DB3AA001723AD /* CGPoint+Utils.swift */,
				A1DF90F12035992A00841A11 /* CGAffineTransform+Utils.swift */,
				A1C4DD4D2044ADE600D36684 /* CGRect+Utils.swift */,
				B9253F3E22190B7400C5DE7C /* CGSize+Utils.swift */,
				B9274D39219B951000F9FCD1 /* CIImage+Utils.swift */,
				C3E2EB8D20B8970800A42E58 /* UIImage+Utils.swift */,
				A1DF90F52037187500841A11 /* UIImage+Orientation.swift */,
				8A1BB198249C9B45000278F2 /* UIImage+SFSymbol.swift */,
				362967772294C23700B9FC4A /* CGImagePropertyOrientation.swift */,
			);
			path = Extensions;
			sourceTree = "<group>";
		};
		A1DF90E220358C9E00841A11 /* Protocols */ = {
			isa = PBXGroup;
			children = (
				A1DF90E320358CB000841A11 /* Transformable.swift */,
				B940E3D721AE0B42003B3C0B /* CaptureDevice.swift */,
			);
			path = Protocols;
			sourceTree = "<group>";
		};
		A1DF90F720371A0800841A11 /* Common */ = {
			isa = PBXGroup;
			children = (
				A1DF90A320331A0B00841A11 /* CIRectangleDetector.swift */,
				B992E830210C36A400C33A21 /* VisionRectangleDetector.swift */,
				A1F22E9E202C8D70001723AD /* Quadrilateral.swift */,
				A1F22E98202C7B66001723AD /* QuadrilateralView.swift */,
				A11C5B9B2046A20C005075FE /* Error.swift */,
				A14089B9204D92EA0009530F /* EditScanCornerView.swift */,
			);
			path = Common;
			sourceTree = "<group>";
		};
		A1F22ECF203199E7001723AD /* Scan */ = {
			isa = PBXGroup;
			children = (
				382D0B0223C348A800A81619 /* CameraScannerViewController.swift */,
				A1D4BD0D202C57A400FCDDEC /* CaptureSessionManager.swift */,
				B9AAE88A219E6C0400205620 /* FocusRectangleView.swift */,
				A1F22EA2202DAA74001723AD /* RectangleFeaturesFunnel.swift */,
				A1D4BD0B202C504F00FCDDEC /* ScannerViewController.swift */,
				A165F67D2044741B002D5ED6 /* ShutterButton.swift */,
			);
			path = Scan;
			sourceTree = "<group>";
		};
		A1F22ED020319A03001723AD /* Edit */ = {
			isa = PBXGroup;
			children = (
				388A3BFC23C46FF000263DD1 /* EditImageViewController.swift */,
				A1F22ECD2031937E001723AD /* EditScanViewController.swift */,
				C31DD8A220C087D80072D439 /* ZoomGestureController.swift */,
			);
			path = Edit;
			sourceTree = "<group>";
		};
		B9274D2D219AE10B00F9FCD1 /* Flash */ = {
			isa = PBXGroup;
			children = (
				B94FBBAA2178652B001ED1B4 /* flash.png */,
				B94FBBAC2178652B001ED1B4 /* flash@2x.png */,
				B94FBBAB2178652B001ED1B4 /* flash@3x.png */,
			);
			name = Flash;
			sourceTree = "<group>";
		};
		B9274D30219AE16000F9FCD1 /* FlashUnavailable */ = {
			isa = PBXGroup;
			children = (
				B94FBBB12178653C001ED1B4 /* flashUnavailable.png */,
				B94FBBB22178653C001ED1B4 /* flashUnavailable@2x.png */,
				B94FBBB02178653C001ED1B4 /* flashUnavailable@3x.png */,
			);
			name = FlashUnavailable;
			sourceTree = "<group>";
		};
		B940E3A021A82931003B3C0B /* Session */ = {
			isa = PBXGroup;
			children = (
				B940E3D921AE2919003B3C0B /* CaptureSession.swift */,
				B940E3DB21AE2A64003B3C0B /* CaptureSession+Flash.swift */,
				B940E3DD21AE2A79003B3C0B /* CaptureSession+Focus.swift */,
				B940E3AC21A829ED003B3C0B /* CaptureSession+Orientation.swift */,
			);
			path = Session;
			sourceTree = "<group>";
		};
		B94FBB9D2178647B001ED1B4 /* Assets */ = {
			isa = PBXGroup;
			children = (
				B9E49DB421BFCE7A000E994D /* Rotate */,
				B983380121A6CA4E00AAE307 /* Enhance */,
				B9274D2D219AE10B00F9FCD1 /* Flash */,
				B9274D30219AE16000F9FCD1 /* FlashUnavailable */,
			);
			path = Assets;
			sourceTree = "<group>";
		};
		B983380121A6CA4E00AAE307 /* Enhance */ = {
			isa = PBXGroup;
			children = (
				B940E38921A77192003B3C0B /* enhance.png */,
				B940E38821A77192003B3C0B /* enhance@2x.png */,
				B940E38721A77192003B3C0B /* enhance@3x.png */,
			);
			name = Enhance;
			sourceTree = "<group>";
		};
		B9E49DB421BFCE7A000E994D /* Rotate */ = {
			isa = PBXGroup;
			children = (
				B9E49DBB21BFD3BA000E994D /* rotate.png */,
				B9E49DBC21BFD3BB000E994D /* rotate@2x.png */,
				B9E49DBD21BFD3BB000E994D /* rotate@3x.png */,
			);
			name = Rotate;
			sourceTree = "<group>";
		};
/* End PBXGroup section */

/* Begin PBXHeadersBuildPhase section */
		A1D4BCEA202C4F4100FCDDEC /* Headers */ = {
			isa = PBXHeadersBuildPhase;
			buildActionMask = 2147483647;
			files = (
				A1D4BCFF202C4F4100FCDDEC /* WeScan.h in Headers */,
			);
			runOnlyForDeploymentPostprocessing = 0;
		};
/* End PBXHeadersBuildPhase section */

/* Begin PBXNativeTarget section */
		A1D4BCB6202C4F3800FCDDEC /* WeScanSampleProject */ = {
			isa = PBXNativeTarget;
			buildConfigurationList = A1D4BCDF202C4F3800FCDDEC /* Build configuration list for PBXNativeTarget "WeScanSampleProject" */;
			buildPhases = (
				A1D4BCB3202C4F3800FCDDEC /* Sources */,
				A1D4BCB4202C4F3800FCDDEC /* Frameworks */,
				A1D4BCB5202C4F3800FCDDEC /* Resources */,
				A1D4BD07202C4F4100FCDDEC /* Embed Frameworks */,
				503A25E422FB044C00534850 /* SwiftLint */,
			);
			buildRules = (
			);
			dependencies = (
				A1D4BD01202C4F4100FCDDEC /* PBXTargetDependency */,
			);
			name = WeScanSampleProject;
			packageProductDependencies = (
			);
			productName = ScannerSampleProject;
			productReference = A1D4BCB7202C4F3800FCDDEC /* WeScanSampleProject.app */;
			productType = "com.apple.product-type.application";
		};
		A1D4BCEC202C4F4100FCDDEC /* WeScan */ = {
			isa = PBXNativeTarget;
			buildConfigurationList = A1D4BD04202C4F4100FCDDEC /* Build configuration list for PBXNativeTarget "WeScan" */;
			buildPhases = (
				A1D4BCE8202C4F4100FCDDEC /* Sources */,
				A1D4BCE9202C4F4100FCDDEC /* Frameworks */,
				A1D4BCEA202C4F4100FCDDEC /* Headers */,
				A1D4BCEB202C4F4100FCDDEC /* Resources */,
				503A25EC22FB045E00534850 /* SwiftLint */,
			);
			buildRules = (
			);
			dependencies = (
			);
			name = WeScan;
			productName = Scanner;
			productReference = A1D4BCED202C4F4100FCDDEC /* WeScan.framework */;
			productType = "com.apple.product-type.framework";
		};
		A1D4BCF4202C4F4100FCDDEC /* WeScanTests */ = {
			isa = PBXNativeTarget;
			buildConfigurationList = A1D4BD08202C4F4100FCDDEC /* Build configuration list for PBXNativeTarget "WeScanTests" */;
			buildPhases = (
				A1D4BCF1202C4F4100FCDDEC /* Sources */,
				A1D4BCF2202C4F4100FCDDEC /* Frameworks */,
				A1D4BCF3202C4F4100FCDDEC /* Resources */,
			);
			buildRules = (
			);
			dependencies = (
				74E2785A215446D100361812 /* PBXTargetDependency */,
				A1D4BCF8202C4F4100FCDDEC /* PBXTargetDependency */,
				A1D4BCFA202C4F4100FCDDEC /* PBXTargetDependency */,
			);
			name = WeScanTests;
			productName = ScannerTests;
			productReference = A1D4BCF5202C4F4100FCDDEC /* WeScanTests.xctest */;
			productType = "com.apple.product-type.bundle.unit-test";
		};
/* End PBXNativeTarget section */

/* Begin PBXProject section */
		A1D4BCAF202C4F3800FCDDEC /* Project object */ = {
			isa = PBXProject;
			attributes = {
				LastSwiftUpdateCheck = 0920;
				LastUpgradeCheck = 1230;
				ORGANIZATIONNAME = WeTransfer;
				TargetAttributes = {
					A1D4BCB6202C4F3800FCDDEC = {
						CreatedOnToolsVersion = 9.2;
						LastSwiftMigration = 1020;
						ProvisioningStyle = Manual;
					};
					A1D4BCEC202C4F4100FCDDEC = {
						CreatedOnToolsVersion = 9.2;
						LastSwiftMigration = 1020;
						ProvisioningStyle = Manual;
					};
					A1D4BCF4202C4F4100FCDDEC = {
						CreatedOnToolsVersion = 9.2;
						LastSwiftMigration = 1020;
						ProvisioningStyle = Automatic;
						TestTargetID = A1D4BCB6202C4F3800FCDDEC;
					};
				};
			};
			buildConfigurationList = A1D4BCB2202C4F3800FCDDEC /* Build configuration list for PBXProject "WeScan" */;
			compatibilityVersion = "Xcode 8.0";
			developmentRegion = en;
			hasScannedForEncodings = 0;
			knownRegions = (
				en,
				Base,
				fr,
				"pt-PT",
				it,
				"zh-Hans",
				"zh-Hant",
				de,
				"pt-BR",
				hu,
				pl,
				es,
				"es-419",
				tr,
				ru,
				cs,
				ar,
				sv,
				ja,
				nl,
<<<<<<< HEAD
=======
				ko,
>>>>>>> f08aa1ed
			);
			mainGroup = A1D4BCAE202C4F3800FCDDEC;
			productRefGroup = A1D4BCB8202C4F3800FCDDEC /* Products */;
			projectDirPath = "";
			projectReferences = (
				{
					ProductGroup = 74E2785C2154528300361812 /* Products */;
					ProjectRef = 74E2785B2154528300361812 /* FBSnapshotTestCase.xcodeproj */;
				},
				{
					ProductGroup = 74E27849215446C200361812 /* Products */;
					ProjectRef = 74E27848215446C200361812 /* FBSnapshotTestCase.xcodeproj */;
				},
			);
			projectRoot = "";
			targets = (
				A1D4BCB6202C4F3800FCDDEC /* WeScanSampleProject */,
				A1D4BCEC202C4F4100FCDDEC /* WeScan */,
				A1D4BCF4202C4F4100FCDDEC /* WeScanTests */,
			);
		};
/* End PBXProject section */

/* Begin PBXReferenceProxy section */
		74E27850215446C200361812 /* FBSnapshotTestCase.framework */ = {
			isa = PBXReferenceProxy;
			fileType = wrapper.framework;
			path = FBSnapshotTestCase.framework;
			remoteRef = 74E2784F215446C200361812 /* PBXContainerItemProxy */;
			sourceTree = BUILT_PRODUCTS_DIR;
		};
		74E27852215446C200361812 /* FBSnapshotTestCase iOS Tests.xctest */ = {
			isa = PBXReferenceProxy;
			fileType = wrapper.cfbundle;
			path = "FBSnapshotTestCase iOS Tests.xctest";
			remoteRef = 74E27851215446C200361812 /* PBXContainerItemProxy */;
			sourceTree = BUILT_PRODUCTS_DIR;
		};
		74E27854215446C200361812 /* FBSnapshotTestCase.framework */ = {
			isa = PBXReferenceProxy;
			fileType = wrapper.framework;
			path = FBSnapshotTestCase.framework;
			remoteRef = 74E27853215446C200361812 /* PBXContainerItemProxy */;
			sourceTree = BUILT_PRODUCTS_DIR;
		};
		74E27856215446C200361812 /* FBSnapshotTestCase tvOS Tests.xctest */ = {
			isa = PBXReferenceProxy;
			fileType = wrapper.cfbundle;
			path = "FBSnapshotTestCase tvOS Tests.xctest";
			remoteRef = 74E27855215446C200361812 /* PBXContainerItemProxy */;
			sourceTree = BUILT_PRODUCTS_DIR;
		};
		74E278632154528300361812 /* FBSnapshotTestCase.framework */ = {
			isa = PBXReferenceProxy;
			fileType = wrapper.framework;
			path = FBSnapshotTestCase.framework;
			remoteRef = 74E278622154528300361812 /* PBXContainerItemProxy */;
			sourceTree = BUILT_PRODUCTS_DIR;
		};
		74E278652154528300361812 /* FBSnapshotTestCase iOS Tests.xctest */ = {
			isa = PBXReferenceProxy;
			fileType = wrapper.cfbundle;
			path = "FBSnapshotTestCase iOS Tests.xctest";
			remoteRef = 74E278642154528300361812 /* PBXContainerItemProxy */;
			sourceTree = BUILT_PRODUCTS_DIR;
		};
		74E278672154528300361812 /* FBSnapshotTestCase.framework */ = {
			isa = PBXReferenceProxy;
			fileType = wrapper.framework;
			path = FBSnapshotTestCase.framework;
			remoteRef = 74E278662154528300361812 /* PBXContainerItemProxy */;
			sourceTree = BUILT_PRODUCTS_DIR;
		};
		74E278692154528300361812 /* FBSnapshotTestCase tvOS Tests.xctest */ = {
			isa = PBXReferenceProxy;
			fileType = wrapper.cfbundle;
			path = "FBSnapshotTestCase tvOS Tests.xctest";
			remoteRef = 74E278682154528300361812 /* PBXContainerItemProxy */;
			sourceTree = BUILT_PRODUCTS_DIR;
		};
/* End PBXReferenceProxy section */

/* Begin PBXResourcesBuildPhase section */
		A1D4BCB5202C4F3800FCDDEC /* Resources */ = {
			isa = PBXResourcesBuildPhase;
			buildActionMask = 2147483647;
			files = (
				A1D4BCC5202C4F3800FCDDEC /* LaunchScreen.storyboard in Resources */,
				A1D4BCC2202C4F3800FCDDEC /* Assets.xcassets in Resources */,
				A1D4BCC0202C4F3800FCDDEC /* Main.storyboard in Resources */,
			);
			runOnlyForDeploymentPostprocessing = 0;
		};
		A1D4BCEB202C4F4100FCDDEC /* Resources */ = {
			isa = PBXResourcesBuildPhase;
			buildActionMask = 2147483647;
			files = (
				B9E49DC021BFD3BB000E994D /* rotate@3x.png in Resources */,
				B9E49DBF21BFD3BB000E994D /* rotate@2x.png in Resources */,
				50FF76632577CCFB0099D918 /* Localizable.strings in Resources */,
				B94FBBB52178653C001ED1B4 /* flashUnavailable@2x.png in Resources */,
				B94FBBAD2178652B001ED1B4 /* flash.png in Resources */,
				B94FBBAF2178652B001ED1B4 /* flash@2x.png in Resources */,
				B940E38C21A77192003B3C0B /* enhance.png in Resources */,
				B94FBBB32178653C001ED1B4 /* flashUnavailable@3x.png in Resources */,
				B9E49DBE21BFD3BB000E994D /* rotate.png in Resources */,
				B94FBBAE2178652B001ED1B4 /* flash@3x.png in Resources */,
				B940E38A21A77192003B3C0B /* enhance@3x.png in Resources */,
				B940E38B21A77192003B3C0B /* enhance@2x.png in Resources */,
				B94FBBB42178653C001ED1B4 /* flashUnavailable.png in Resources */,
			);
			runOnlyForDeploymentPostprocessing = 0;
		};
		A1D4BCF3202C4F4100FCDDEC /* Resources */ = {
			isa = PBXResourcesBuildPhase;
			buildActionMask = 2147483647;
			files = (
				A1675BAB2041693A00852865 /* Square.jpg in Resources */,
				A194E96F2042BD77003493E2 /* Rectangle.jpg in Resources */,
				A14089F0204EAC050009530F /* BigRectangle.jpg in Resources */,
			);
			runOnlyForDeploymentPostprocessing = 0;
		};
/* End PBXResourcesBuildPhase section */

/* Begin PBXShellScriptBuildPhase section */
		503A25E422FB044C00534850 /* SwiftLint */ = {
			isa = PBXShellScriptBuildPhase;
			buildActionMask = 2147483647;
			files = (
			);
			inputFileListPaths = (
			);
			inputPaths = (
			);
			name = SwiftLint;
			outputFileListPaths = (
			);
			outputPaths = (
			);
			runOnlyForDeploymentPostprocessing = 0;
			shellPath = /bin/sh;
			shellScript = "./Submodules/WeTransfer-iOS-CI/SwiftLint/swiftlint.sh\n";
		};
		503A25EC22FB045E00534850 /* SwiftLint */ = {
			isa = PBXShellScriptBuildPhase;
			buildActionMask = 2147483647;
			files = (
			);
			inputFileListPaths = (
			);
			inputPaths = (
			);
			name = SwiftLint;
			outputFileListPaths = (
			);
			outputPaths = (
			);
			runOnlyForDeploymentPostprocessing = 0;
			shellPath = /bin/sh;
			shellScript = "./Submodules/WeTransfer-iOS-CI/SwiftLint/swiftlint.sh\n";
		};
/* End PBXShellScriptBuildPhase section */

/* Begin PBXSourcesBuildPhase section */
		A1D4BCB3202C4F3800FCDDEC /* Sources */ = {
			isa = PBXSourcesBuildPhase;
			buildActionMask = 2147483647;
			files = (
				383C440E23C5846B0070DE47 /* EditImageViewController.swift in Sources */,
				383C441723C587B90070DE47 /* ReviewImageViewController.swift in Sources */,
				A1D4BCBD202C4F3800FCDDEC /* HomeViewController.swift in Sources */,
				388A3BF423C46DAE00263DD1 /* NewCameraViewController.swift in Sources */,
				A1D4BCBB202C4F3800FCDDEC /* AppDelegate.swift in Sources */,
			);
			runOnlyForDeploymentPostprocessing = 0;
		};
		A1D4BCE8202C4F4100FCDDEC /* Sources */ = {
			isa = PBXSourcesBuildPhase;
			buildActionMask = 2147483647;
			files = (
				A11C5CDB20495EC9005075FE /* AVCaptureVideoOrientation+Utils.swift in Sources */,
				A1DF90F22035992A00841A11 /* CGAffineTransform+Utils.swift in Sources */,
				A1F22EA3202DAA74001723AD /* RectangleFeaturesFunnel.swift in Sources */,
				A1D4BD0E202C57A400FCDDEC /* CaptureSessionManager.swift in Sources */,
				B9AAE88B219E6C0400205620 /* FocusRectangleView.swift in Sources */,
				A1F22ECE2031937E001723AD /* EditScanViewController.swift in Sources */,
				A1F22E9F202C8D70001723AD /* Quadrilateral.swift in Sources */,
				A1DF90E420358CB100841A11 /* Transformable.swift in Sources */,
				388A3BFD23C46FF000263DD1 /* EditImageViewController.swift in Sources */,
				B9253F3F22190B7400C5DE7C /* CGSize+Utils.swift in Sources */,
				A1D4BD0C202C504F00FCDDEC /* ScannerViewController.swift in Sources */,
				382D0B0323C348A800A81619 /* CameraScannerViewController.swift in Sources */,
				A11C5B9C2046A20C005075FE /* Error.swift in Sources */,
				B940E3DE21AE2A79003B3C0B /* CaptureSession+Focus.swift in Sources */,
				8A1BB199249C9B45000278F2 /* UIImage+SFSymbol.swift in Sources */,
				B940E3DC21AE2A64003B3C0B /* CaptureSession+Flash.swift in Sources */,
				A1D4BD15202C6CC000FCDDEC /* Array+Utils.swift in Sources */,
				C3E2EB8E20B8970800A42E58 /* UIImage+Utils.swift in Sources */,
				A165F67E2044741B002D5ED6 /* ShutterButton.swift in Sources */,
				B940E3AD21A829EE003B3C0B /* CaptureSession+Orientation.swift in Sources */,
				362967782294C23700B9FC4A /* CGImagePropertyOrientation.swift in Sources */,
				B992E831210C36A400C33A21 /* VisionRectangleDetector.swift in Sources */,
				B940E3D821AE0B42003B3C0B /* CaptureDevice.swift in Sources */,
				A1F22EA5202DB3AA001723AD /* CGPoint+Utils.swift in Sources */,
				A14089BA204D92EA0009530F /* EditScanCornerView.swift in Sources */,
				A1DF90A02031D89D00841A11 /* ImageScannerController.swift in Sources */,
				B9274D3A219B951000F9FCD1 /* CIImage+Utils.swift in Sources */,
				C31DD8A320C087D80072D439 /* ZoomGestureController.swift in Sources */,
				A1C4DD4E2044ADE600D36684 /* CGRect+Utils.swift in Sources */,
				A1DF90A420331A0B00841A11 /* CIRectangleDetector.swift in Sources */,
				A1DF90F62037187500841A11 /* UIImage+Orientation.swift in Sources */,
				A1F22E99202C7B66001723AD /* QuadrilateralView.swift in Sources */,
				A194E97220431DD7003493E2 /* ReviewViewController.swift in Sources */,
				B940E3DA21AE2919003B3C0B /* CaptureSession.swift in Sources */,
			);
			runOnlyForDeploymentPostprocessing = 0;
		};
		A1D4BCF1202C4F4100FCDDEC /* Sources */ = {
			isa = PBXSourcesBuildPhase;
			buildActionMask = 2147483647;
			files = (
				C3789C9B20CC69AD001B423F /* QuadrilateralViewTests.swift in Sources */,
				74F7D038211ACBF90046AF7E /* VisionRectangleDetectorTests.swift in Sources */,
				A1DF90FD203B412600841A11 /* CGPointTests.swift in Sources */,
				74F7D03E211ACC890046AF7E /* AVCaptureVideoOrientationTests.swift in Sources */,
				B94E76AC221AB7D100C1945D /* CGSizeTests.swift in Sources */,
				A1C4DD502044B1D500D36684 /* CGRectTests.swift in Sources */,
				74F7D03A211ACC4B0046AF7E /* UIImageTests.swift in Sources */,
				B9611EC721E36B9F000AB105 /* ReviewViewControllerTests.swift in Sources */,
				74F7D03C211ACC6B0046AF7E /* CGAffineTransformTests.swift in Sources */,
				74F7D036211ACBEE0046AF7E /* CaptureSessionTests.swift in Sources */,
				A11C5CD920495EA1005075FE /* RectangleFeaturesFunnelTests.swift in Sources */,
				A14089EE204EAA180009530F /* ArrayTests.swift in Sources */,
				A1DF90C32034919400841A11 /* QuadrilateralTests.swift in Sources */,
				A1675BAF204178BD00852865 /* ImageFeatureTestHelpers.swift in Sources */,
				74F7D034211ACBD90046AF7E /* CIRectangleDetectorTests.swift in Sources */,
				B940E3B821A95C44003B3C0B /* FocusRectangleViewTests.swift in Sources */,
			);
			runOnlyForDeploymentPostprocessing = 0;
		};
/* End PBXSourcesBuildPhase section */

/* Begin PBXTargetDependency section */
		74E2785A215446D100361812 /* PBXTargetDependency */ = {
			isa = PBXTargetDependency;
			name = "FBSnapshotTestCase iOS";
			targetProxy = 74E27859215446D100361812 /* PBXContainerItemProxy */;
		};
		A1D4BCF8202C4F4100FCDDEC /* PBXTargetDependency */ = {
			isa = PBXTargetDependency;
			target = A1D4BCEC202C4F4100FCDDEC /* WeScan */;
			targetProxy = A1D4BCF7202C4F4100FCDDEC /* PBXContainerItemProxy */;
		};
		A1D4BCFA202C4F4100FCDDEC /* PBXTargetDependency */ = {
			isa = PBXTargetDependency;
			target = A1D4BCB6202C4F3800FCDDEC /* WeScanSampleProject */;
			targetProxy = A1D4BCF9202C4F4100FCDDEC /* PBXContainerItemProxy */;
		};
		A1D4BD01202C4F4100FCDDEC /* PBXTargetDependency */ = {
			isa = PBXTargetDependency;
			target = A1D4BCEC202C4F4100FCDDEC /* WeScan */;
			targetProxy = A1D4BD00202C4F4100FCDDEC /* PBXContainerItemProxy */;
		};
/* End PBXTargetDependency section */

/* Begin PBXVariantGroup section */
		50FF764B2577CCFB0099D918 /* Localizable.strings */ = {
			isa = PBXVariantGroup;
			children = (
				50FF764C2577CCFB0099D918 /* de */,
				50FF764D2577CCFB0099D918 /* ar */,
				50FF764E2577CCFB0099D918 /* zh-Hans */,
				50FF764F2577CCFB0099D918 /* en */,
				50FF76502577CCFB0099D918 /* es */,
				50FF76512577CCFB0099D918 /* es-419 */,
				50FF76522577CCFB0099D918 /* it */,
				50FF76532577CCFB0099D918 /* cs */,
				50FF76542577CCFB0099D918 /* zh-Hant */,
				50FF76552577CCFB0099D918 /* hu */,
				50FF76562577CCFB0099D918 /* tr */,
				50FF76572577CCFB0099D918 /* pl */,
				50FF76582577CCFB0099D918 /* pt-BR */,
				50FF76592577CCFB0099D918 /* ru */,
				50FF765A2577CCFB0099D918 /* fr */,
				50FF765B2577CCFB0099D918 /* pt-PT */,
				5A5A8B1525804C7D0058A37C /* sv */,
				BF16DBD5258D2E99008A979B /* nl */,
<<<<<<< HEAD
=======
				3C3B86AC2680907400BE449B /* ko */,
>>>>>>> f08aa1ed
			);
			name = Localizable.strings;
			sourceTree = "<group>";
		};
		A1D4BCBE202C4F3800FCDDEC /* Main.storyboard */ = {
			isa = PBXVariantGroup;
			children = (
				B97B49D4216C6FF600B2235B /* Base */,
			);
			name = Main.storyboard;
			sourceTree = "<group>";
		};
		A1D4BCC3202C4F3800FCDDEC /* LaunchScreen.storyboard */ = {
			isa = PBXVariantGroup;
			children = (
				B97B49D5216C6FF600B2235B /* Base */,
			);
			name = LaunchScreen.storyboard;
			sourceTree = "<group>";
		};
/* End PBXVariantGroup section */

/* Begin XCBuildConfiguration section */
		A1D4BCDD202C4F3800FCDDEC /* Debug */ = {
			isa = XCBuildConfiguration;
			buildSettings = {
				ALWAYS_SEARCH_USER_PATHS = NO;
				CLANG_ANALYZER_LOCALIZABILITY_NONLOCALIZED = YES;
				CLANG_ANALYZER_NONNULL = YES;
				CLANG_ANALYZER_NUMBER_OBJECT_CONVERSION = YES_AGGRESSIVE;
				CLANG_CXX_LANGUAGE_STANDARD = "gnu++14";
				CLANG_CXX_LIBRARY = "libc++";
				CLANG_ENABLE_MODULES = YES;
				CLANG_ENABLE_OBJC_ARC = YES;
				CLANG_WARN_BLOCK_CAPTURE_AUTORELEASING = YES;
				CLANG_WARN_BOOL_CONVERSION = YES;
				CLANG_WARN_COMMA = YES;
				CLANG_WARN_CONSTANT_CONVERSION = YES;
				CLANG_WARN_DEPRECATED_OBJC_IMPLEMENTATIONS = YES;
				CLANG_WARN_DIRECT_OBJC_ISA_USAGE = YES_ERROR;
				CLANG_WARN_DOCUMENTATION_COMMENTS = YES;
				CLANG_WARN_EMPTY_BODY = YES;
				CLANG_WARN_ENUM_CONVERSION = YES;
				CLANG_WARN_INFINITE_RECURSION = YES;
				CLANG_WARN_INT_CONVERSION = YES;
				CLANG_WARN_NON_LITERAL_NULL_CONVERSION = YES;
				CLANG_WARN_OBJC_IMPLICIT_RETAIN_SELF = YES;
				CLANG_WARN_OBJC_LITERAL_CONVERSION = YES;
				CLANG_WARN_OBJC_ROOT_CLASS = YES_ERROR;
				CLANG_WARN_QUOTED_INCLUDE_IN_FRAMEWORK_HEADER = YES;
				CLANG_WARN_RANGE_LOOP_ANALYSIS = YES;
				CLANG_WARN_STRICT_PROTOTYPES = YES;
				CLANG_WARN_SUSPICIOUS_MOVE = YES;
				CLANG_WARN_UNGUARDED_AVAILABILITY = YES_AGGRESSIVE;
				CLANG_WARN_UNREACHABLE_CODE = YES;
				CLANG_WARN__DUPLICATE_METHOD_MATCH = YES;
				CODE_SIGN_IDENTITY = "iPhone Developer";
				COPY_PHASE_STRIP = NO;
				DEBUG_INFORMATION_FORMAT = dwarf;
				ENABLE_STRICT_OBJC_MSGSEND = YES;
				ENABLE_TESTABILITY = YES;
				GCC_C_LANGUAGE_STANDARD = gnu11;
				GCC_DYNAMIC_NO_PIC = NO;
				GCC_NO_COMMON_BLOCKS = YES;
				GCC_OPTIMIZATION_LEVEL = 0;
				GCC_PREPROCESSOR_DEFINITIONS = (
					"DEBUG=1",
					"$(inherited)",
				);
				GCC_WARN_64_TO_32_BIT_CONVERSION = YES;
				GCC_WARN_ABOUT_RETURN_TYPE = YES_ERROR;
				GCC_WARN_UNDECLARED_SELECTOR = YES;
				GCC_WARN_UNINITIALIZED_AUTOS = YES_AGGRESSIVE;
				GCC_WARN_UNUSED_FUNCTION = YES;
				GCC_WARN_UNUSED_VARIABLE = YES;
				IPHONEOS_DEPLOYMENT_TARGET = 12.0;
				MTL_ENABLE_DEBUG_INFO = YES;
				ONLY_ACTIVE_ARCH = YES;
				SDKROOT = iphoneos;
				SWIFT_ACTIVE_COMPILATION_CONDITIONS = DEBUG;
				SWIFT_OPTIMIZATION_LEVEL = "-Onone";
			};
			name = Debug;
		};
		A1D4BCDE202C4F3800FCDDEC /* Release */ = {
			isa = XCBuildConfiguration;
			buildSettings = {
				ALWAYS_SEARCH_USER_PATHS = NO;
				CLANG_ANALYZER_LOCALIZABILITY_NONLOCALIZED = YES;
				CLANG_ANALYZER_NONNULL = YES;
				CLANG_ANALYZER_NUMBER_OBJECT_CONVERSION = YES_AGGRESSIVE;
				CLANG_CXX_LANGUAGE_STANDARD = "gnu++14";
				CLANG_CXX_LIBRARY = "libc++";
				CLANG_ENABLE_MODULES = YES;
				CLANG_ENABLE_OBJC_ARC = YES;
				CLANG_WARN_BLOCK_CAPTURE_AUTORELEASING = YES;
				CLANG_WARN_BOOL_CONVERSION = YES;
				CLANG_WARN_COMMA = YES;
				CLANG_WARN_CONSTANT_CONVERSION = YES;
				CLANG_WARN_DEPRECATED_OBJC_IMPLEMENTATIONS = YES;
				CLANG_WARN_DIRECT_OBJC_ISA_USAGE = YES_ERROR;
				CLANG_WARN_DOCUMENTATION_COMMENTS = YES;
				CLANG_WARN_EMPTY_BODY = YES;
				CLANG_WARN_ENUM_CONVERSION = YES;
				CLANG_WARN_INFINITE_RECURSION = YES;
				CLANG_WARN_INT_CONVERSION = YES;
				CLANG_WARN_NON_LITERAL_NULL_CONVERSION = YES;
				CLANG_WARN_OBJC_IMPLICIT_RETAIN_SELF = YES;
				CLANG_WARN_OBJC_LITERAL_CONVERSION = YES;
				CLANG_WARN_OBJC_ROOT_CLASS = YES_ERROR;
				CLANG_WARN_QUOTED_INCLUDE_IN_FRAMEWORK_HEADER = YES;
				CLANG_WARN_RANGE_LOOP_ANALYSIS = YES;
				CLANG_WARN_STRICT_PROTOTYPES = YES;
				CLANG_WARN_SUSPICIOUS_MOVE = YES;
				CLANG_WARN_UNGUARDED_AVAILABILITY = YES_AGGRESSIVE;
				CLANG_WARN_UNREACHABLE_CODE = YES;
				CLANG_WARN__DUPLICATE_METHOD_MATCH = YES;
				CODE_SIGN_IDENTITY = "iPhone Developer";
				COPY_PHASE_STRIP = NO;
				DEBUG_INFORMATION_FORMAT = "dwarf-with-dsym";
				ENABLE_NS_ASSERTIONS = NO;
				ENABLE_STRICT_OBJC_MSGSEND = YES;
				GCC_C_LANGUAGE_STANDARD = gnu11;
				GCC_NO_COMMON_BLOCKS = YES;
				GCC_WARN_64_TO_32_BIT_CONVERSION = YES;
				GCC_WARN_ABOUT_RETURN_TYPE = YES_ERROR;
				GCC_WARN_UNDECLARED_SELECTOR = YES;
				GCC_WARN_UNINITIALIZED_AUTOS = YES_AGGRESSIVE;
				GCC_WARN_UNUSED_FUNCTION = YES;
				GCC_WARN_UNUSED_VARIABLE = YES;
				IPHONEOS_DEPLOYMENT_TARGET = 12.0;
				MTL_ENABLE_DEBUG_INFO = NO;
				SDKROOT = iphoneos;
				SWIFT_OPTIMIZATION_LEVEL = "-Owholemodule";
				VALIDATE_PRODUCT = YES;
			};
			name = Release;
		};
		A1D4BCE0202C4F3800FCDDEC /* Debug */ = {
			isa = XCBuildConfiguration;
			buildSettings = {
				ALWAYS_EMBED_SWIFT_STANDARD_LIBRARIES = YES;
				ASSETCATALOG_COMPILER_APPICON_NAME = AppIcon;
				CODE_SIGN_IDENTITY = "Apple Development";
				CODE_SIGN_STYLE = Manual;
				DEVELOPMENT_TEAM = "";
				INFOPLIST_FILE = WeScanSampleProject/Info.plist;
				IPHONEOS_DEPLOYMENT_TARGET = 12.0;
				LD_RUNPATH_SEARCH_PATHS = "$(inherited) @executable_path/Frameworks";
				PRODUCT_BUNDLE_IDENTIFIER = com.WeTransfer.WeScanSampleProject;
				PRODUCT_NAME = "$(TARGET_NAME)";
				PROVISIONING_PROFILE_SPECIFIER = "";
				SWIFT_VERSION = 5.0;
				TARGETED_DEVICE_FAMILY = 1;
			};
			name = Debug;
		};
		A1D4BCE1202C4F3800FCDDEC /* Release */ = {
			isa = XCBuildConfiguration;
			buildSettings = {
				ALWAYS_EMBED_SWIFT_STANDARD_LIBRARIES = YES;
				ASSETCATALOG_COMPILER_APPICON_NAME = AppIcon;
				CODE_SIGN_IDENTITY = "Apple Development";
				CODE_SIGN_STYLE = Manual;
				DEVELOPMENT_TEAM = "";
				INFOPLIST_FILE = WeScanSampleProject/Info.plist;
				IPHONEOS_DEPLOYMENT_TARGET = 12.0;
				LD_RUNPATH_SEARCH_PATHS = "$(inherited) @executable_path/Frameworks";
				PRODUCT_BUNDLE_IDENTIFIER = com.WeTransfer.WeScanSampleProject;
				PRODUCT_NAME = "$(TARGET_NAME)";
				PROVISIONING_PROFILE_SPECIFIER = "";
				SWIFT_VERSION = 5.0;
				TARGETED_DEVICE_FAMILY = 1;
			};
			name = Release;
		};
		A1D4BD05202C4F4100FCDDEC /* Debug */ = {
			isa = XCBuildConfiguration;
			buildSettings = {
				CLANG_ENABLE_MODULES = YES;
				CODE_SIGN_IDENTITY = "";
				CODE_SIGN_STYLE = Manual;
				CURRENT_PROJECT_VERSION = 1;
				DEFINES_MODULE = YES;
				DEVELOPMENT_TEAM = "";
				DYLIB_COMPATIBILITY_VERSION = 1;
				DYLIB_CURRENT_VERSION = 1;
				DYLIB_INSTALL_NAME_BASE = "@rpath";
				INFOPLIST_FILE = WeScan/Info.plist;
				INSTALL_PATH = "$(LOCAL_LIBRARY_DIR)/Frameworks";
				IPHONEOS_DEPLOYMENT_TARGET = 12.0;
				LD_RUNPATH_SEARCH_PATHS = "$(inherited) @executable_path/Frameworks @loader_path/Frameworks";
				PRODUCT_BUNDLE_IDENTIFIER = WeTransfer.WeScan;
				PRODUCT_NAME = "$(TARGET_NAME:c99extidentifier)";
				PROVISIONING_PROFILE_SPECIFIER = "";
				"PROVISIONING_PROFILE_SPECIFIER[sdk=macosx*]" = "";
				SKIP_INSTALL = YES;
				SWIFT_OPTIMIZATION_LEVEL = "-Onone";
				SWIFT_VERSION = 5.0;
				TARGETED_DEVICE_FAMILY = 1;
				VERSIONING_SYSTEM = "apple-generic";
				VERSION_INFO_PREFIX = "";
			};
			name = Debug;
		};
		A1D4BD06202C4F4100FCDDEC /* Release */ = {
			isa = XCBuildConfiguration;
			buildSettings = {
				CLANG_ENABLE_MODULES = YES;
				CODE_SIGN_IDENTITY = "";
				CODE_SIGN_STYLE = Manual;
				CURRENT_PROJECT_VERSION = 1;
				DEFINES_MODULE = YES;
				DEVELOPMENT_TEAM = "";
				DYLIB_COMPATIBILITY_VERSION = 1;
				DYLIB_CURRENT_VERSION = 1;
				DYLIB_INSTALL_NAME_BASE = "@rpath";
				INFOPLIST_FILE = WeScan/Info.plist;
				INSTALL_PATH = "$(LOCAL_LIBRARY_DIR)/Frameworks";
				IPHONEOS_DEPLOYMENT_TARGET = 12.0;
				LD_RUNPATH_SEARCH_PATHS = "$(inherited) @executable_path/Frameworks @loader_path/Frameworks";
				PRODUCT_BUNDLE_IDENTIFIER = WeTransfer.WeScan;
				PRODUCT_NAME = "$(TARGET_NAME:c99extidentifier)";
				PROVISIONING_PROFILE_SPECIFIER = "";
				"PROVISIONING_PROFILE_SPECIFIER[sdk=macosx*]" = "";
				SKIP_INSTALL = YES;
				SWIFT_VERSION = 5.0;
				TARGETED_DEVICE_FAMILY = 1;
				VERSIONING_SYSTEM = "apple-generic";
				VERSION_INFO_PREFIX = "";
			};
			name = Release;
		};
		A1D4BD09202C4F4100FCDDEC /* Debug */ = {
			isa = XCBuildConfiguration;
			buildSettings = {
				ALWAYS_EMBED_SWIFT_STANDARD_LIBRARIES = YES;
				CLANG_ENABLE_MODULES = YES;
				CODE_SIGN_STYLE = Automatic;
				DEVELOPMENT_TEAM = 74N8K5J2N7;
				INFOPLIST_FILE = WeScanTests/Info.plist;
				LD_RUNPATH_SEARCH_PATHS = "$(inherited) @executable_path/Frameworks @loader_path/Frameworks";
				PRODUCT_BUNDLE_IDENTIFIER = WeTransfer.WeScanTests;
				PRODUCT_NAME = "$(TARGET_NAME)";
				SWIFT_OBJC_BRIDGING_HEADER = "WeScanTests/WeScanTests-Bridging-Header.h";
				SWIFT_OPTIMIZATION_LEVEL = "-Onone";
				SWIFT_VERSION = 5.0;
				TARGETED_DEVICE_FAMILY = "1,2";
				TEST_HOST = "$(BUILT_PRODUCTS_DIR)/WeScanSampleProject.app/WeScanSampleProject";
			};
			name = Debug;
		};
		A1D4BD0A202C4F4100FCDDEC /* Release */ = {
			isa = XCBuildConfiguration;
			buildSettings = {
				ALWAYS_EMBED_SWIFT_STANDARD_LIBRARIES = YES;
				CLANG_ENABLE_MODULES = YES;
				CODE_SIGN_STYLE = Automatic;
				DEVELOPMENT_TEAM = 74N8K5J2N7;
				INFOPLIST_FILE = WeScanTests/Info.plist;
				LD_RUNPATH_SEARCH_PATHS = "$(inherited) @executable_path/Frameworks @loader_path/Frameworks";
				PRODUCT_BUNDLE_IDENTIFIER = WeTransfer.WeScanTests;
				PRODUCT_NAME = "$(TARGET_NAME)";
				SWIFT_OBJC_BRIDGING_HEADER = "WeScanTests/WeScanTests-Bridging-Header.h";
				SWIFT_VERSION = 5.0;
				TARGETED_DEVICE_FAMILY = "1,2";
				TEST_HOST = "$(BUILT_PRODUCTS_DIR)/WeScanSampleProject.app/WeScanSampleProject";
			};
			name = Release;
		};
/* End XCBuildConfiguration section */

/* Begin XCConfigurationList section */
		A1D4BCB2202C4F3800FCDDEC /* Build configuration list for PBXProject "WeScan" */ = {
			isa = XCConfigurationList;
			buildConfigurations = (
				A1D4BCDD202C4F3800FCDDEC /* Debug */,
				A1D4BCDE202C4F3800FCDDEC /* Release */,
			);
			defaultConfigurationIsVisible = 0;
			defaultConfigurationName = Release;
		};
		A1D4BCDF202C4F3800FCDDEC /* Build configuration list for PBXNativeTarget "WeScanSampleProject" */ = {
			isa = XCConfigurationList;
			buildConfigurations = (
				A1D4BCE0202C4F3800FCDDEC /* Debug */,
				A1D4BCE1202C4F3800FCDDEC /* Release */,
			);
			defaultConfigurationIsVisible = 0;
			defaultConfigurationName = Release;
		};
		A1D4BD04202C4F4100FCDDEC /* Build configuration list for PBXNativeTarget "WeScan" */ = {
			isa = XCConfigurationList;
			buildConfigurations = (
				A1D4BD05202C4F4100FCDDEC /* Debug */,
				A1D4BD06202C4F4100FCDDEC /* Release */,
			);
			defaultConfigurationIsVisible = 0;
			defaultConfigurationName = Release;
		};
		A1D4BD08202C4F4100FCDDEC /* Build configuration list for PBXNativeTarget "WeScanTests" */ = {
			isa = XCConfigurationList;
			buildConfigurations = (
				A1D4BD09202C4F4100FCDDEC /* Debug */,
				A1D4BD0A202C4F4100FCDDEC /* Release */,
			);
			defaultConfigurationIsVisible = 0;
			defaultConfigurationName = Release;
		};
/* End XCConfigurationList section */
	};
	rootObject = A1D4BCAF202C4F3800FCDDEC /* Project object */;
}<|MERGE_RESOLUTION|>--- conflicted
+++ resolved
@@ -722,10 +722,7 @@
 				sv,
 				ja,
 				nl,
-<<<<<<< HEAD
-=======
 				ko,
->>>>>>> f08aa1ed
 			);
 			mainGroup = A1D4BCAE202C4F3800FCDDEC;
 			productRefGroup = A1D4BCB8202C4F3800FCDDEC /* Products */;
@@ -1014,10 +1011,7 @@
 				50FF765B2577CCFB0099D918 /* pt-PT */,
 				5A5A8B1525804C7D0058A37C /* sv */,
 				BF16DBD5258D2E99008A979B /* nl */,
-<<<<<<< HEAD
-=======
 				3C3B86AC2680907400BE449B /* ko */,
->>>>>>> f08aa1ed
 			);
 			name = Localizable.strings;
 			sourceTree = "<group>";
